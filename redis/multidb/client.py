import threading
import socket
from typing import List, Any, Callable, Optional

from redis.background import BackgroundScheduler
from redis.client import PubSubWorkerThread
from redis.exceptions import ConnectionError, TimeoutError
from redis.commands import RedisModuleCommands, CoreCommands, SentinelCommands
from redis.multidb.command_executor import DefaultCommandExecutor
from redis.multidb.config import MultiDbConfig, DEFAULT_GRACE_PERIOD
from redis.multidb.circuit import State as CBState, CircuitBreaker
from redis.multidb.database import State as DBState, Database, AbstractDatabase, Databases
from redis.multidb.exception import NoValidDatabaseException
from redis.multidb.failure_detector import FailureDetector
from redis.multidb.healthcheck import HealthCheck


class MultiDBClient(RedisModuleCommands, CoreCommands, SentinelCommands):
    """
    Client that operates on multiple logical Redis databases.
    Should be used in Active-Active database setups.
    """
    def __init__(self, config: MultiDbConfig):
        self._databases = config.databases()
        self._health_checks = config.default_health_checks() if config.health_checks is None else config.health_checks
        self._health_check_interval = config.health_check_interval
        self._failure_detectors = config.default_failure_detectors() \
            if config.failure_detectors is None else config.failure_detectors
        self._failover_strategy = config.default_failover_strategy() \
            if config.failover_strategy is None else config.failover_strategy
        self._failover_strategy.set_databases(self._databases)
        self._auto_fallback_interval = config.auto_fallback_interval
        self._event_dispatcher = config.event_dispatcher
        self._command_retry = config.command_retry
        self._command_retry.update_supported_errors((ConnectionRefusedError,))
        self.command_executor = DefaultCommandExecutor(
            failure_detectors=self._failure_detectors,
            databases=self._databases,
            command_retry=self._command_retry,
            failover_strategy=self._failover_strategy,
            event_dispatcher=self._event_dispatcher,
            auto_fallback_interval=self._auto_fallback_interval,
        )
        self.initialized = False
        self._hc_lock = threading.RLock()
        self._bg_scheduler = BackgroundScheduler()
        self._config = config

    def initialize(self):
        """
        Perform initialization of databases to define their initial state.
        """

        def raise_exception_on_failed_hc(error):
            raise error

        # Initial databases check to define initial state
        self._check_databases_health(on_error=raise_exception_on_failed_hc)

        # Starts recurring health checks on the background.
        self._bg_scheduler.run_recurring(
            self._health_check_interval,
            self._check_databases_health,
        )

        is_active_db_found = False

        for database, weight in self._databases:
            # Set on state changed callback for each circuit.
            database.circuit.on_state_changed(self._on_circuit_state_change_callback)

            # Set states according to a weights and circuit state
            if database.circuit.state == CBState.CLOSED and not is_active_db_found:
                database.state = DBState.ACTIVE
                self.command_executor.active_database = database
                is_active_db_found = True
            elif database.circuit.state == CBState.CLOSED and is_active_db_found:
                database.state = DBState.PASSIVE
            else:
                database.state = DBState.DISCONNECTED

        if not is_active_db_found:
            raise NoValidDatabaseException('Initial connection failed - no active database found')

        self.initialized = True

    def get_databases(self) -> Databases:
        """
        Returns a sorted (by weight) list of all databases.
        """
        return self._databases

    def set_active_database(self, database: AbstractDatabase) -> None:
        """
        Promote one of the existing databases to become an active.
        """
        exists = None

        for existing_db, _ in self._databases:
            if existing_db == database:
                exists = True
                break

        if not exists:
            raise ValueError('Given database is not a member of database list')

        self._check_db_health(database)

        if database.circuit.state == CBState.CLOSED:
            highest_weighted_db, _ = self._databases.get_top_n(1)[0]
            highest_weighted_db.state = DBState.PASSIVE
            database.state = DBState.ACTIVE
            self.command_executor.active_database = database
            return

        raise NoValidDatabaseException('Cannot set active database, database is unhealthy')

    def add_database(self, database: AbstractDatabase):
        """
        Adds a new database to the database list.
        """
        for existing_db, _ in self._databases:
            if existing_db == database:
                raise ValueError('Given database already exists')

        self._check_db_health(database)

        highest_weighted_db, highest_weight = self._databases.get_top_n(1)[0]
        self._databases.add(database, database.weight)
        self._change_active_database(database, highest_weighted_db)

    def _change_active_database(self, new_database: AbstractDatabase, highest_weight_database: AbstractDatabase):
        if new_database.weight > highest_weight_database.weight and new_database.circuit.state == CBState.CLOSED:
            new_database.state = DBState.ACTIVE
            self.command_executor.active_database = new_database
            highest_weight_database.state = DBState.PASSIVE

    def remove_database(self, database: Database):
        """
        Removes a database from the database list.
        """
        weight = self._databases.remove(database)
        highest_weighted_db, highest_weight = self._databases.get_top_n(1)[0]

        if highest_weight <= weight and highest_weighted_db.circuit.state == CBState.CLOSED:
            highest_weighted_db.state = DBState.ACTIVE
            self.command_executor.active_database = highest_weighted_db

    def update_database_weight(self, database: AbstractDatabase, weight: float):
        """
        Updates a database from the database list.
        """
        exists = None

        for existing_db, _ in self._databases:
            if existing_db == database:
                exists = True
                break

        if not exists:
            raise ValueError('Given database is not a member of database list')

        highest_weighted_db, highest_weight = self._databases.get_top_n(1)[0]
        self._databases.update_weight(database, weight)
        database.weight = weight
        self._change_active_database(database, highest_weighted_db)

    def add_failure_detector(self, failure_detector: FailureDetector):
        """
        Adds a new failure detector to the database.
        """
        self._failure_detectors.append(failure_detector)

    def add_health_check(self, healthcheck: HealthCheck):
        """
        Adds a new health check to the database.
        """
        with self._hc_lock:
            self._health_checks.append(healthcheck)

    def execute_command(self, *args, **options):
        """
        Executes a single command and return its result.
        """
        if not self.initialized:
            self.initialize()

        return self.command_executor.execute_command(*args, **options)

    def pipeline(self):
        """
        Enters into pipeline mode of the client.
        """
        return Pipeline(self)

    def transaction(self, func: Callable[["Pipeline"], None], *watches, **options):
        """
        Executes callable as transaction.
        """
        if not self.initialized:
            self.initialize()

        return self.command_executor.execute_transaction(func, *watches, *options)

<<<<<<< HEAD
    def pubsub(self, **kwargs):
        """
        Return a Publish/Subscribe object. With this object, you can
        subscribe to channels and listen for messages that get published to
        them.
        """
        if not self.initialized:
            self.initialize()

        return PubSub(self, **kwargs)

    def _check_db_health(self, database: AbstractDatabase) -> None:
=======
    def _check_db_health(self, database: AbstractDatabase, on_error: Callable[[Exception], None] = None) -> None:
>>>>>>> 2cb8cac1
        """
        Runs health checks on the given database until first failure.
        """
        is_healthy = True

        with self._hc_lock:
            # Health check will setup circuit state
            for health_check in self._health_checks:
                if not is_healthy:
                    # If one of the health checks failed, it's considered unhealthy
                    break

                try:
                    is_healthy = health_check.check_health(database)

                    if not is_healthy and database.circuit.state != CBState.OPEN:
                        database.circuit.state = CBState.OPEN
                    elif is_healthy and database.circuit.state != CBState.CLOSED:
                        database.circuit.state = CBState.CLOSED
                except (ConnectionError, TimeoutError, socket.timeout, ConnectionRefusedError) as e:
                    if database.circuit.state != CBState.OPEN:
                        database.circuit.state = CBState.OPEN
                    is_healthy = False

                    if on_error:
                        on_error(e)


    def _check_databases_health(self, on_error: Callable[[Exception], None] = None):
        """
        Runs health checks as a recurring task.
        Runs health checks against all databases.
        """

        for database, _ in self._databases:
            self._check_db_health(database, on_error)

    def _on_circuit_state_change_callback(self, circuit: CircuitBreaker, old_state: CBState, new_state: CBState):
        if new_state == CBState.HALF_OPEN:
            self._check_db_health(circuit.database)
            return

        if old_state == CBState.CLOSED and new_state == CBState.OPEN:
            self._bg_scheduler.run_once(DEFAULT_GRACE_PERIOD, _half_open_circuit, circuit)

def _half_open_circuit(circuit: CircuitBreaker):
    circuit.state = CBState.HALF_OPEN


class Pipeline(RedisModuleCommands, CoreCommands, SentinelCommands):
    """
    Pipeline implementation for multiple logical Redis databases.
    """
    def __init__(self, client: MultiDBClient):
        self._command_stack = []
        self._client = client

    def __enter__(self) -> "Pipeline":
        return self

    def __exit__(self, exc_type, exc_value, traceback):
        self.reset()

    def __del__(self):
        try:
            self.reset()
        except Exception:
            pass

    def __len__(self) -> int:
        return len(self._command_stack)

    def __bool__(self) -> bool:
        """Pipeline instances should always evaluate to True"""
        return True

    def reset(self) -> None:
        self._command_stack = []

    def close(self) -> None:
        """Close the pipeline"""
        self.reset()

    def pipeline_execute_command(self, *args, **options) -> "Pipeline":
        """
        Stage a command to be executed when execute() is next called

        Returns the current Pipeline object back so commands can be
        chained together, such as:

        pipe = pipe.set('foo', 'bar').incr('baz').decr('bang')

        At some other point, you can then run: pipe.execute(),
        which will execute all commands queued in the pipe.
        """
        self._command_stack.append((args, options))
        return self

    def execute_command(self, *args, **kwargs):
        return self.pipeline_execute_command(*args, **kwargs)

    def execute(self) -> List[Any]:
        if not self._client.initialized:
            self._client.initialize()

<<<<<<< HEAD
        return self._client.command_executor.execute_pipeline(tuple(self._command_stack))

class PubSub:
    """
    PubSub object for multi database client.
    """
    def __init__(self, client: MultiDBClient, **kwargs):
        self._client = client
        self._client.command_executor.pubsub(**kwargs)

    def __enter__(self) -> "PubSub":
        return self

    def __exit__(self, exc_type, exc_value, traceback) -> None:
        self.reset()

    def __del__(self) -> None:
        try:
            # if this object went out of scope prior to shutting down
            # subscriptions, close the connection manually before
            # returning it to the connection pool
            self.reset()
        except Exception:
            pass

    def reset(self) -> None:
        pass

    def close(self) -> None:
        self.reset()

    @property
    def subscribed(self) -> bool:
        return self._client.command_executor.active_pubsub.subscribed

    def psubscribe(self, *args, **kwargs):
        """
        Subscribe to channel patterns. Patterns supplied as keyword arguments
        expect a pattern name as the key and a callable as the value. A
        pattern's callable will be invoked automatically when a message is
        received on that pattern rather than producing a message via
        ``listen()``.
        """
        return self._client.command_executor.execute_pubsub_method('psubscribe', *args, **kwargs)

    def punsubscribe(self, *args):
        """
        Unsubscribe from the supplied patterns. If empty, unsubscribe from
        all patterns.
        """
        return self._client.command_executor.execute_pubsub_method('punsubscribe', *args)

    def subscribe(self, *args, **kwargs):
        """
        Subscribe to channels. Channels supplied as keyword arguments expect
        a channel name as the key and a callable as the value. A channel's
        callable will be invoked automatically when a message is received on
        that channel rather than producing a message via ``listen()`` or
        ``get_message()``.
        """
        return self._client.command_executor.execute_pubsub_method('subscribe', *args, **kwargs)

    def unsubscribe(self, *args):
        """
        Unsubscribe from the supplied channels. If empty, unsubscribe from
        all channels
        """
        return self._client.command_executor.execute_pubsub_method('unsubscribe', *args)

    def ssubscribe(self, *args, **kwargs):
        """
        Subscribes the client to the specified shard channels.
        Channels supplied as keyword arguments expect a channel name as the key
        and a callable as the value. A channel's callable will be invoked automatically
        when a message is received on that channel rather than producing a message via
        ``listen()`` or ``get_sharded_message()``.
        """
        return self._client.command_executor.execute_pubsub_method('ssubscribe', *args, **kwargs)

    def sunsubscribe(self, *args):
        """
        Unsubscribe from the supplied shard_channels. If empty, unsubscribe from
        all shard_channels
        """
        return self._client.command_executor.execute_pubsub_method('sunsubscribe', *args)

    def get_message(
        self, ignore_subscribe_messages: bool = False, timeout: float = 0.0
    ):
        """
        Get the next message if one is available, otherwise None.

        If timeout is specified, the system will wait for `timeout` seconds
        before returning. Timeout should be specified as a floating point
        number, or None, to wait indefinitely.
        """
        return self._client.command_executor.execute_pubsub_method(
            'get_message',
            ignore_subscribe_messages=ignore_subscribe_messages, timeout=timeout
        )

    get_sharded_message = get_message

    def run_in_thread(
        self,
        sleep_time: float = 0.0,
        daemon: bool = False,
        exception_handler: Optional[Callable] = None,
    ) -> "PubSubWorkerThread":
        return self._client.command_executor.execute_pubsub_run_in_thread(
            sleep_time=sleep_time,
            daemon=daemon,
            exception_handler=exception_handler,
            pubsub=self
        )
=======
        try:
            return self._client.command_executor.execute_pipeline(tuple(self._command_stack))
        finally:
            self.reset()
>>>>>>> 2cb8cac1
<|MERGE_RESOLUTION|>--- conflicted
+++ resolved
@@ -202,7 +202,6 @@
 
         return self.command_executor.execute_transaction(func, *watches, *options)
 
-<<<<<<< HEAD
     def pubsub(self, **kwargs):
         """
         Return a Publish/Subscribe object. With this object, you can
@@ -214,10 +213,7 @@
 
         return PubSub(self, **kwargs)
 
-    def _check_db_health(self, database: AbstractDatabase) -> None:
-=======
     def _check_db_health(self, database: AbstractDatabase, on_error: Callable[[Exception], None] = None) -> None:
->>>>>>> 2cb8cac1
         """
         Runs health checks on the given database until first failure.
         """
@@ -323,8 +319,10 @@
         if not self._client.initialized:
             self._client.initialize()
 
-<<<<<<< HEAD
-        return self._client.command_executor.execute_pipeline(tuple(self._command_stack))
+        try:
+            return self._client.command_executor.execute_pipeline(tuple(self._command_stack))
+        finally:
+            self.reset()
 
 class PubSub:
     """
@@ -439,9 +437,3 @@
             exception_handler=exception_handler,
             pubsub=self
         )
-=======
-        try:
-            return self._client.command_executor.execute_pipeline(tuple(self._command_stack))
-        finally:
-            self.reset()
->>>>>>> 2cb8cac1
