--- conflicted
+++ resolved
@@ -542,13 +542,8 @@
 
     def aggregate(
         self,
-<<<<<<< HEAD
-        query: Union[str, Query],
+        query: Union[AggregateRequest, Cursor],
         query_params: Optional[Dict[str, Union[str, int, float]]] = None,
-=======
-        query: Union[AggregateRequest, Cursor],
-        query_params: Dict[str, Union[str, int, float]] = None,
->>>>>>> 0d0cfe66
     ):
         """
         Issue an aggregation query.
