* 2.4.6 (in development)
    * Variadic arguments for SADD, SREM, ZREN, HDEL, LPUSH, and RPUSH. Thanks
      Raphaël Vinot.
<<<<<<< HEAD
    * Fixed a bug in the Hiredis Parser causing pooled connections to get
      corrupted occasionally.
    * Pipelines now contain WATCH and UNWATCH. Calling WATCH or UNWATCH from
      the base client class will result in a deprecation warning.
=======
    * Fixed an error in the Hiredis parser that occasionally caused the
      socket connection to become corrupted and unusable. This became noticeable
      once connection pools started to be used.
    * ZRANGE, ZREVRANGE, ZRANGEBYSCORE, and ZREVRANGEBYSCORE now take an
      additional optional argument, score_cast_func, which is a callable used
      to cast the score value in the return type. The default is float.
    * Removed the PUBLISH method from the PubSub class. Connections that are
      [P]SUBSCRIBEd cannot issue PUBLISH commands, so it doesn't make to have
      it here.
>>>>>>> be1e7498
* 2.4.5
    * The PythonParser now works better when reading zero length strings.
* 2.4.4
    * Fixed a typo introduced in 2.4.3
* 2.4.3
    * Fixed a bug in the UnixDomainSocketConnection caused when trying to
      form an error message after a socket error.
* 2.4.2
    * Fixed a bug in pipeline that caused an exception while trying to
      reconnect after a connection timeout.
* 2.4.1
    * Fixed a bug in the PythonParser if disconnect is called before connect.
* 2.4.0
    * WARNING: 2.4 contains several backwards incompatible changes.
    * Completely refactored Connection objects. Moved much of the Redis
      protocol packing for requests here, and eliminated the nasty dependencies
      it had on the client to do AUTH and SELECT commands on connect.
    * Connection objects now have a parser attribute. Parsers are responsible
      for reading data Redis sends. Two parsers ship with redis-py: a
      PythonParser and the HiRedis parser. redis-py will automatically use the
      HiRedis parser if you have the Python hiredis module installed, otherwise
      it will fall back to the PythonParser. You can force or the other, or even
      an external one by passing the `parser_class` argument to ConnectionPool.
    * Added a UnixDomainSocketConnection for users wanting to talk to the Redis
      instance running on a local machine only. You can use this connection
      by passing it to the `connection_class` argument of the ConnectionPool.
    * Connections no longer derive from threading.local. See threading.local
      note below.
    * ConnectionPool has been comletely refactored. The ConnectionPool now
      maintains a list of connections. The redis-py client only hangs on to
      a ConnectionPool instance, calling get_connection() anytime it needs to
      send a command. When get_connection() is called, the command name and
      any keys involved in the command are passed as arguments. Subclasses of
      ConnectionPool could use this information to identify the shard the keys
      belong to and return a connection to it. ConnectionPool also implements
      disconnect() to force all connections in the pool to disconnect from
      the Redis server.
    * redis-py no longer support the SELECT command. You can still connect to
      a specific database by specifing it when instantiating a client instance
      or by creating a connection pool. If you need to talk to multiplate
      databases within your application, you should use a separate client
      instance for each database you want to talk to.
    * Completely refactored Publish/Subscribe support. The subscribe and listen
      commands are no longer available on the redis-py Client class. Instead,
      the `pubsub` method returns an instance of the PubSub class which contains
      all publish/subscribe support. Note, you can still PUBLISH from the
      redis-py client class if you desire.
    * Removed support for all previously deprecated commands or options.
    * redis-py no longer uses threading.local in any way. Since the Client
      class no longer holds on to a connection, it's no longer needed. You can
      now pass client instances between threads, and commands run on those
      threads will retrieve an available connection from the pool, use it and
      release it. It should now be trivial to use redis-py with eventlet or
      greenlet.
    * ZADD now accepts pairs of value=score keyword arguements. This should help
      resolve the long standing #72. The older value and score arguements have
      been deprecated in favor of the keyword argument style.
    * Client instances now get their own copy of RESPONSE_CALLBACKS. The new
      set_response_callback method adds a user defined callback to the instance.
    * Support Jython, fixing #97. Thanks to Adam Vandenberg for the patch.
    * Using __getitem__ now properly raises a KeyError when the key is not
      found. Thanks Ionuț Arțăriși for the patch.
    * Newer Redis versions return a LOADING message for some commands while
      the database is loading from disk during server start. This could cause
      problems with SELECT. We now force a socket disconnection prior to
      raising a ResponseError so subsuquent connections have to reconnect and
      re-select the appropriate database. Thanks to Benjamin Anderson for
      finding this and fixing.
* 2.2.4
    * WARNING: Potential backwards incompatible change - Changed order of
      parameters of ZREVRANGEBYSCORE to match those of the actual Redis command.
      This is only backwards-incompatible if you were passing max and min via
      keyword args. If passing by normal args, nothing in user code should have
      to change. Thanks Stéphane Angel for the fix.
    * Fixed INFO to properly parse the Redis data correctly for both 2.2.x and
      2.3+. Thanks Stéphane Angel for the fix.
    * Lock objects now store their timeout value as a float. This allows floats
      to be used as timeout values. No changes to existing code required.
    * WATCH now supports multiple keys. Thanks Rich Schumacher.
    * Broke out some code that was Python 2.4 incompatible. redis-py should
      now be useable on 2.4, but this hasn't actually been tested. Thanks
      Dan Colish for the patch.
    * Optimized some code using izip and islice. Should have a pretty good
      speed up on larger data sets. Thanks Dan Colish.
    * Better error handling when submitting an empty mapping to HMSET. Thanks
      Dan Colish.
    * Subscription status is now reset after every (re)connection.
* 2.2.3
    * Added support for Hiredis. To use, simply "pip install hiredis" or
      "easy_install hiredis". Thanks for Pieter Noordhuis for the hiredis-py
      bindings and the patch to redis-py.
    * The connection class is chosen based on whether hiredis is installed
      or not. To force the use of the PythonConnection, simply create
      your own ConnectionPool instance with the connection_class argument
      assigned to to PythonConnection class.
    * Added missing command ZREVRANGEBYSCORE. Thanks Jay Baird for the patch.
    * The INFO command should be parsed correctly on 2.2.x server versions
      and is backwards compatible with older versions. Thanks Brett Hoerner.
* 2.2.2
    * Fixed a bug in ZREVRANK where retriving the rank of a value not in
      the zset would raise an error.
    * Fixed a bug in Connection.send where the errno import was getting
      overwritten by a local variable.
    * Fixed a bug in SLAVEOF when promoting an existing slave to a master.
    * Reverted change of download URL back to redis-VERSION.tar.gz. 2.2.1's
      change of this actually broke Pypi for Pip installs. Sorry!
* 2.2.1
    * Changed archive name to redis-py-VERSION.tar.gz to not conflict
      with the Redis server archive.
* 2.2.0
    * Implemented SLAVEOF
    * Implemented CONFIG as config_get and config_set
    * Implemented GETBIT/SETBIT
    * Implemented BRPOPLPUSH
    * Implemented STRLEN
    * Implemented PERSIST
    * Implemented SETRANGE<|MERGE_RESOLUTION|>--- conflicted
+++ resolved
@@ -1,12 +1,6 @@
 * 2.4.6 (in development)
     * Variadic arguments for SADD, SREM, ZREN, HDEL, LPUSH, and RPUSH. Thanks
       Raphaël Vinot.
-<<<<<<< HEAD
-    * Fixed a bug in the Hiredis Parser causing pooled connections to get
-      corrupted occasionally.
-    * Pipelines now contain WATCH and UNWATCH. Calling WATCH or UNWATCH from
-      the base client class will result in a deprecation warning.
-=======
     * Fixed an error in the Hiredis parser that occasionally caused the
       socket connection to become corrupted and unusable. This became noticeable
       once connection pools started to be used.
@@ -16,7 +10,8 @@
     * Removed the PUBLISH method from the PubSub class. Connections that are
       [P]SUBSCRIBEd cannot issue PUBLISH commands, so it doesn't make to have
       it here.
->>>>>>> be1e7498
+    * Pipelines now contain WATCH and UNWATCH. Calling WATCH or UNWATCH from
+      the base client class will result in a deprecation warning.
 * 2.4.5
     * The PythonParser now works better when reading zero length strings.
 * 2.4.4
