--- conflicted
+++ resolved
@@ -2120,12 +2120,10 @@
         TryAgainError,
     )
 
-<<<<<<< HEAD
     NO_SLOTS_COMMANDS = {"UNWATCH"}
     IMMEDIATE_EXECUTE_COMMANDS = {"WATCH", "UNWATCH"}
     UNWATCH_COMMANDS = {"DISCARD", "EXEC", "UNWATCH"}
 
-=======
     @deprecated_args(
         args_to_warn=[
             "cluster_error_retry_attempts",
@@ -2133,7 +2131,6 @@
         reason="Please configure the 'retry' object instead",
         version="6.0.0",
     )
->>>>>>> 120517f8
     def __init__(
         self,
         nodes_manager: "NodesManager",
@@ -2263,40 +2260,12 @@
             stack, raise_on_error=raise_on_error, allow_redirections=allow_redirections
         )
 
-<<<<<<< HEAD
     def exists(self, *keys):
         return self._execution_strategy.exists(*keys)
 
     def eval(self):
         """ """
         return self._execution_strategy.eval()
-=======
-        It will try the number of times specified by
-        the retries in config option "self.retry"
-        which defaults to 3 unless manually configured.
-
-        If it reaches the number of times, the command will
-        raises ClusterDownException.
-        """
-        if not stack:
-            return []
-        retry_attempts = self.retry.get_retries()
-        while True:
-            try:
-                return self._send_cluster_commands(
-                    stack,
-                    raise_on_error=raise_on_error,
-                    allow_redirections=allow_redirections,
-                )
-            except RedisCluster.ERRORS_ALLOW_RETRY as e:
-                if retry_attempts > 0:
-                    # Try again with the new cluster setup. All other errors
-                    # should be raised.
-                    retry_attempts -= 1
-                    pass
-                else:
-                    raise e
->>>>>>> 120517f8
 
     def multi(self):
         """
@@ -2747,7 +2716,7 @@
          - refereh_table_asap set to True
 
         It will try the number of times specified by
-        the config option "self.cluster_error_retry_attempts"
+        the retries in config option "self.retry"
         which defaults to 3 unless manually configured.
 
         If it reaches the number of times, the command will
