--- conflicted
+++ resolved
@@ -256,11 +256,7 @@
 
     def _check_active_database(self):
         """
-<<<<<<< HEAD
-        Checks if active database needs to be updated.
-=======
         Checks if active a database needs to be updated.
->>>>>>> 2cb8cac1
         """
         if (
                 self._active_database is None
