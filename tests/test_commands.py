from __future__ import unicode_literals
import binascii
import datetime
import pytest
import re
import redis
import time

from redis._compat import (unichr, ascii_letters, iteritems, iterkeys,
                           itervalues, long)
from redis.client import parse_info
from redis import exceptions

from .conftest import skip_if_server_version_lt, skip_if_server_version_gte


@pytest.fixture()
def slowlog(request, r):
    current_config = r.config_get()
    old_slower_than_value = current_config['slowlog-log-slower-than']
    old_max_legnth_value = current_config['slowlog-max-len']

    def cleanup():
        r.config_set('slowlog-log-slower-than', old_slower_than_value)
        r.config_set('slowlog-max-len', old_max_legnth_value)
    request.addfinalizer(cleanup)

    r.config_set('slowlog-log-slower-than', 0)
    r.config_set('slowlog-max-len', 128)


def redis_server_time(client):
    seconds, milliseconds = client.time()
    timestamp = float('%s.%s' % (seconds, milliseconds))
    return datetime.datetime.fromtimestamp(timestamp)


def get_stream_message(client, stream, message_id):
    "Fetch a stream message and format it as a (message_id, fields) pair"
    response = client.xrange(stream, min=message_id, max=message_id)
    assert len(response) == 1
    return response[0]


# RESPONSE CALLBACKS
class TestResponseCallbacks(object):
    "Tests for the response callback system"

    def test_response_callbacks(self, r):
        assert r.response_callbacks == redis.Redis.RESPONSE_CALLBACKS
        assert id(r.response_callbacks) != id(redis.Redis.RESPONSE_CALLBACKS)
        r.set_response_callback('GET', lambda x: 'static')
        r['a'] = 'foo'
        assert r['a'] == 'static'


class TestRedisCommands(object):

    def test_command_on_invalid_key_type(self, r):
        r.lpush('a', '1')
        with pytest.raises(redis.ResponseError):
            r['a']

    # SERVER INFORMATION
    def test_client_list(self, r):
        clients = r.client_list()
        assert isinstance(clients[0], dict)
        assert 'addr' in clients[0]

    @skip_if_server_version_lt('5.0.0')
    def test_client_list_type(self, r):
        with pytest.raises(exceptions.RedisError):
            r.client_list(_type='not a client type')
        for client_type in ['normal', 'master', 'replica', 'pubsub']:
            clients = r.client_list(_type=client_type)
            assert isinstance(clients, list)

    @skip_if_server_version_lt('5.0.0')
    def test_client_id(self, r):
        assert r.client_id() > 0

    @skip_if_server_version_lt('5.0.0')
    def test_client_unblock(self, r):
        myid = r.client_id()
        assert not r.client_unblock(myid)
        assert not r.client_unblock(myid, error=True)
        assert not r.client_unblock(myid, error=False)

    @skip_if_server_version_lt('2.6.9')
    def test_client_getname(self, r):
        assert r.client_getname() is None

    @skip_if_server_version_lt('2.6.9')
    def test_client_setname(self, r):
        assert r.client_setname('redis_py_test')
        assert r.client_getname() == 'redis_py_test'

    @skip_if_server_version_lt('2.6.9')
    def test_client_kill(self, r, r2):
        r.client_setname('redis-py-c1')
        r2[0].client_setname('redis-py-c2')
        r2[1].client_setname('redis-py-c3')
        test_clients = [client for client in r.client_list()
                        if client.get('name')
                        in ['redis-py-c1', 'redis-py-c2', 'redis-py-c3']]
        assert len(test_clients) == 3

        resp = r.client_kill(test_clients[1].get('addr'))
        assert isinstance(resp, bool) and resp is True

        test_clients = [client for client in r.client_list()
                        if client.get('name')
                        in ['redis-py-c1', 'redis-py-c2', 'redis-py-c3']]
        assert len(test_clients) == 2

    @skip_if_server_version_lt('2.8.12')
    def test_client_kill_filter_invalid_params(self, r):
        # empty
        with pytest.raises(exceptions.DataError):
            r.client_kill_filter()

        # invalid skipme
        with pytest.raises(exceptions.DataError):
            r.client_kill_filter(skipme="yeah")

        # invalid type
        with pytest.raises(exceptions.DataError):
            r.client_kill_filter(_type="caster")

    @skip_if_server_version_lt('2.8.12')
    def test_client_kill_filter(self, r, r2):
        r.client_setname('redis-py-c1')
        r2[0].client_setname('redis-py-c2')
        r2[1].client_setname('redis-py-c3')
        test_clients = [client for client in r.client_list()
                        if client.get('name')
                        in ['redis-py-c1', 'redis-py-c2', 'redis-py-c3']]
        assert len(test_clients) == 3

        resp = r.client_kill_filter(_id=test_clients[1].get('id'))
        assert isinstance(resp, int) and resp == 1

        resp = r.client_kill_filter(addr=test_clients[2].get('addr'))
        assert isinstance(resp, int) and resp == 1

        test_clients = [client for client in r.client_list()
                        if client.get('name')
                        in ['redis-py-c1', 'redis-py-c2', 'redis-py-c3']]
        assert len(test_clients) == 1

    @skip_if_server_version_lt('2.6.9')
    def test_client_list_after_client_setname(self, r):
        r.client_setname('redis_py_test')
        clients = r.client_list()
        # we don't know which client ours will be
        assert 'redis_py_test' in [c['name'] for c in clients]

    @skip_if_server_version_lt('2.9.50')
    def test_client_pause(self, r):
        assert r.client_pause(1)
        assert r.client_pause(timeout=1)
        with pytest.raises(exceptions.RedisError):
            r.client_pause(timeout='not an integer')

    def test_config_get(self, r):
        data = r.config_get()
        assert 'maxmemory' in data
        assert data['maxmemory'].isdigit()

    def test_config_resetstat(self, r):
        r.ping()
        prior_commands_processed = int(r.info()['total_commands_processed'])
        assert prior_commands_processed >= 1
        r.config_resetstat()
        reset_commands_processed = int(r.info()['total_commands_processed'])
        assert reset_commands_processed < prior_commands_processed

    def test_config_set(self, r):
        data = r.config_get()
        rdbname = data['dbfilename']
        try:
            assert r.config_set('dbfilename', 'redis_py_test.rdb')
            assert r.config_get()['dbfilename'] == 'redis_py_test.rdb'
        finally:
            assert r.config_set('dbfilename', rdbname)

    def test_dbsize(self, r):
        r['a'] = 'foo'
        r['b'] = 'bar'
        assert r.dbsize() == 2

    def test_echo(self, r):
        assert r.echo('foo bar') == b'foo bar'

    def test_info(self, r):
        r['a'] = 'foo'
        r['b'] = 'bar'
        info = r.info()
        assert isinstance(info, dict)
        assert info['db9']['keys'] == 2

    def test_lastsave(self, r):
        assert isinstance(r.lastsave(), datetime.datetime)

    def test_object(self, r):
        r['a'] = 'foo'
        assert isinstance(r.object('refcount', 'a'), int)
        assert isinstance(r.object('idletime', 'a'), int)
        assert r.object('encoding', 'a') in (b'raw', b'embstr')
        assert r.object('idletime', 'invalid-key') is None

    def test_ping(self, r):
        assert r.ping()

    def test_slowlog_get(self, r, slowlog):
        assert r.slowlog_reset()
        unicode_string = unichr(3456) + 'abcd' + unichr(3421)
        r.get(unicode_string)
        slowlog = r.slowlog_get()
        assert isinstance(slowlog, list)
        commands = [log['command'] for log in slowlog]

        get_command = b' '.join((b'GET', unicode_string.encode('utf-8')))
        assert get_command in commands
        assert b'SLOWLOG RESET' in commands
        # the order should be ['GET <uni string>', 'SLOWLOG RESET'],
        # but if other clients are executing commands at the same time, there
        # could be commands, before, between, or after, so just check that
        # the two we care about are in the appropriate order.
        assert commands.index(get_command) < commands.index(b'SLOWLOG RESET')

        # make sure other attributes are typed correctly
        assert isinstance(slowlog[0]['start_time'], int)
        assert isinstance(slowlog[0]['duration'], int)

    def test_slowlog_get_limit(self, r, slowlog):
        assert r.slowlog_reset()
        r.get('foo')
        r.get('bar')
        slowlog = r.slowlog_get(1)
        assert isinstance(slowlog, list)
        commands = [log['command'] for log in slowlog]
        assert b'GET foo' not in commands
        assert b'GET bar' in commands

    def test_slowlog_length(self, r, slowlog):
        r.get('foo')
        assert isinstance(r.slowlog_len(), int)

    @skip_if_server_version_lt('2.6.0')
    def test_time(self, r):
        t = r.time()
        assert len(t) == 2
        assert isinstance(t[0], int)
        assert isinstance(t[1], int)

    # BASIC KEY COMMANDS
    def test_append(self, r):
        assert r.append('a', 'a1') == 2
        assert r['a'] == b'a1'
        assert r.append('a', 'a2') == 4
        assert r['a'] == b'a1a2'

    @skip_if_server_version_lt('2.6.0')
    def test_bitcount(self, r):
        r.setbit('a', 5, True)
        assert r.bitcount('a') == 1
        r.setbit('a', 6, True)
        assert r.bitcount('a') == 2
        r.setbit('a', 5, False)
        assert r.bitcount('a') == 1
        r.setbit('a', 9, True)
        r.setbit('a', 17, True)
        r.setbit('a', 25, True)
        r.setbit('a', 33, True)
        assert r.bitcount('a') == 5
        assert r.bitcount('a', 0, -1) == 5
        assert r.bitcount('a', 2, 3) == 2
        assert r.bitcount('a', 2, -1) == 3
        assert r.bitcount('a', -2, -1) == 2
        assert r.bitcount('a', 1, 1) == 1

    @skip_if_server_version_lt('2.6.0')
    def test_bitop_not_empty_string(self, r):
        r['a'] = ''
        r.bitop('not', 'r', 'a')
        assert r.get('r') is None

    @skip_if_server_version_lt('2.6.0')
    def test_bitop_not(self, r):
        test_str = b'\xAA\x00\xFF\x55'
        correct = ~0xAA00FF55 & 0xFFFFFFFF
        r['a'] = test_str
        r.bitop('not', 'r', 'a')
        assert int(binascii.hexlify(r['r']), 16) == correct

    @skip_if_server_version_lt('2.6.0')
    def test_bitop_not_in_place(self, r):
        test_str = b'\xAA\x00\xFF\x55'
        correct = ~0xAA00FF55 & 0xFFFFFFFF
        r['a'] = test_str
        r.bitop('not', 'a', 'a')
        assert int(binascii.hexlify(r['a']), 16) == correct

    @skip_if_server_version_lt('2.6.0')
    def test_bitop_single_string(self, r):
        test_str = b'\x01\x02\xFF'
        r['a'] = test_str
        r.bitop('and', 'res1', 'a')
        r.bitop('or', 'res2', 'a')
        r.bitop('xor', 'res3', 'a')
        assert r['res1'] == test_str
        assert r['res2'] == test_str
        assert r['res3'] == test_str

    @skip_if_server_version_lt('2.6.0')
    def test_bitop_string_operands(self, r):
        r['a'] = b'\x01\x02\xFF\xFF'
        r['b'] = b'\x01\x02\xFF'
        r.bitop('and', 'res1', 'a', 'b')
        r.bitop('or', 'res2', 'a', 'b')
        r.bitop('xor', 'res3', 'a', 'b')
        assert int(binascii.hexlify(r['res1']), 16) == 0x0102FF00
        assert int(binascii.hexlify(r['res2']), 16) == 0x0102FFFF
        assert int(binascii.hexlify(r['res3']), 16) == 0x000000FF

    @skip_if_server_version_lt('2.8.7')
    def test_bitpos(self, r):
        key = 'key:bitpos'
        r.set(key, b'\xff\xf0\x00')
        assert r.bitpos(key, 0) == 12
        assert r.bitpos(key, 0, 2, -1) == 16
        assert r.bitpos(key, 0, -2, -1) == 12
        r.set(key, b'\x00\xff\xf0')
        assert r.bitpos(key, 1, 0) == 8
        assert r.bitpos(key, 1, 1) == 8
        r.set(key, b'\x00\x00\x00')
        assert r.bitpos(key, 1) == -1

    @skip_if_server_version_lt('2.8.7')
    def test_bitpos_wrong_arguments(self, r):
        key = 'key:bitpos:wrong:args'
        r.set(key, b'\xff\xf0\x00')
        with pytest.raises(exceptions.RedisError):
            r.bitpos(key, 0, end=1) == 12
        with pytest.raises(exceptions.RedisError):
            r.bitpos(key, 7) == 12

    def test_decr(self, r):
        assert r.decr('a') == -1
        assert r['a'] == b'-1'
        assert r.decr('a') == -2
        assert r['a'] == b'-2'
        assert r.decr('a', amount=5) == -7
        assert r['a'] == b'-7'

    def test_decrby(self, r):
        assert r.decrby('a', amount=2) == -2
        assert r.decrby('a', amount=3) == -5
        assert r['a'] == b'-5'

    def test_delete(self, r):
        assert r.delete('a') == 0
        r['a'] = 'foo'
        assert r.delete('a') == 1

    def test_delete_with_multiple_keys(self, r):
        r['a'] = 'foo'
        r['b'] = 'bar'
        assert r.delete('a', 'b') == 2
        assert r.get('a') is None
        assert r.get('b') is None

    def test_delitem(self, r):
        r['a'] = 'foo'
        del r['a']
        assert r.get('a') is None

    @skip_if_server_version_lt('4.0.0')
    def test_unlink(self, r):
        assert r.unlink('a') == 0
        r['a'] = 'foo'
        assert r.unlink('a') == 1
        assert r.get('a') is None

    @skip_if_server_version_lt('4.0.0')
    def test_unlink_with_multiple_keys(self, r):
        r['a'] = 'foo'
        r['b'] = 'bar'
        assert r.unlink('a', 'b') == 2
        assert r.get('a') is None
        assert r.get('b') is None

    @skip_if_server_version_lt('2.6.0')
    def test_dump_and_restore(self, r):
        r['a'] = 'foo'
        dumped = r.dump('a')
        del r['a']
        r.restore('a', 0, dumped)
        assert r['a'] == b'foo'

    @skip_if_server_version_lt('3.0.0')
    def test_dump_and_restore_and_replace(self, r):
        r['a'] = 'bar'
        dumped = r.dump('a')
        with pytest.raises(redis.ResponseError):
            r.restore('a', 0, dumped)

        r.restore('a', 0, dumped, replace=True)
        assert r['a'] == b'bar'

    def test_exists(self, r):
        assert r.exists('a') == 0
        r['a'] = 'foo'
        r['b'] = 'bar'
        assert r.exists('a') == 1
        assert r.exists('a', 'b') == 2

    def test_exists_contains(self, r):
        assert 'a' not in r
        r['a'] = 'foo'
        assert 'a' in r

    def test_expire(self, r):
        assert not r.expire('a', 10)
        r['a'] = 'foo'
        assert r.expire('a', 10)
        assert 0 < r.ttl('a') <= 10
        assert r.persist('a')
        assert r.ttl('a') == -1

    def test_expireat_datetime(self, r):
        expire_at = redis_server_time(r) + datetime.timedelta(minutes=1)
        r['a'] = 'foo'
        assert r.expireat('a', expire_at)
        assert 0 < r.ttl('a') <= 61

    def test_expireat_no_key(self, r):
        expire_at = redis_server_time(r) + datetime.timedelta(minutes=1)
        assert not r.expireat('a', expire_at)

    def test_expireat_unixtime(self, r):
        expire_at = redis_server_time(r) + datetime.timedelta(minutes=1)
        r['a'] = 'foo'
        expire_at_seconds = int(time.mktime(expire_at.timetuple()))
        assert r.expireat('a', expire_at_seconds)
        assert 0 < r.ttl('a') <= 61

    def test_get_and_set(self, r):
        # get and set can't be tested independently of each other
        assert r.get('a') is None
        byte_string = b'value'
        integer = 5
        unicode_string = unichr(3456) + 'abcd' + unichr(3421)
        assert r.set('byte_string', byte_string)
        assert r.set('integer', 5)
        assert r.set('unicode_string', unicode_string)
        assert r.get('byte_string') == byte_string
        assert r.get('integer') == str(integer).encode()
        assert r.get('unicode_string').decode('utf-8') == unicode_string

    def test_getitem_and_setitem(self, r):
        r['a'] = 'bar'
        assert r['a'] == b'bar'

    def test_getitem_raises_keyerror_for_missing_key(self, r):
        with pytest.raises(KeyError):
            r['a']

    def test_getitem_does_not_raise_keyerror_for_empty_string(self, r):
        r['a'] = b""
        assert r['a'] == b""

    def test_get_set_bit(self, r):
        # no value
        assert not r.getbit('a', 5)
        # set bit 5
        assert not r.setbit('a', 5, True)
        assert r.getbit('a', 5)
        # unset bit 4
        assert not r.setbit('a', 4, False)
        assert not r.getbit('a', 4)
        # set bit 4
        assert not r.setbit('a', 4, True)
        assert r.getbit('a', 4)
        # set bit 5 again
        assert r.setbit('a', 5, True)
        assert r.getbit('a', 5)

    def test_getrange(self, r):
        r['a'] = 'foo'
        assert r.getrange('a', 0, 0) == b'f'
        assert r.getrange('a', 0, 2) == b'foo'
        assert r.getrange('a', 3, 4) == b''

    def test_getset(self, r):
        assert r.getset('a', 'foo') is None
        assert r.getset('a', 'bar') == b'foo'
        assert r.get('a') == b'bar'

    def test_incr(self, r):
        assert r.incr('a') == 1
        assert r['a'] == b'1'
        assert r.incr('a') == 2
        assert r['a'] == b'2'
        assert r.incr('a', amount=5) == 7
        assert r['a'] == b'7'

    def test_incrby(self, r):
        assert r.incrby('a') == 1
        assert r.incrby('a', 4) == 5
        assert r['a'] == b'5'

    @skip_if_server_version_lt('2.6.0')
    def test_incrbyfloat(self, r):
        assert r.incrbyfloat('a') == 1.0
        assert r['a'] == b'1'
        assert r.incrbyfloat('a', 1.1) == 2.1
        assert float(r['a']) == float(2.1)

    def test_keys(self, r):
        assert r.keys() == []
        keys_with_underscores = {b'test_a', b'test_b'}
        keys = keys_with_underscores.union({b'testc'})
        for key in keys:
            r[key] = 1
        assert set(r.keys(pattern='test_*')) == keys_with_underscores
        assert set(r.keys(pattern='test*')) == keys

    def test_mget(self, r):
        assert r.mget([]) == []
        assert r.mget(['a', 'b']) == [None, None]
        r['a'] = '1'
        r['b'] = '2'
        r['c'] = '3'
        assert r.mget('a', 'other', 'b', 'c') == [b'1', None, b'2', b'3']

    def test_mset(self, r):
        d = {'a': b'1', 'b': b'2', 'c': b'3'}
        assert r.mset(d)
        for k, v in iteritems(d):
            assert r[k] == v

    def test_msetnx(self, r):
        d = {'a': b'1', 'b': b'2', 'c': b'3'}
        assert r.msetnx(d)
        d2 = {'a': b'x', 'd': b'4'}
        assert not r.msetnx(d2)
        for k, v in iteritems(d):
            assert r[k] == v
        assert r.get('d') is None

    @skip_if_server_version_lt('2.6.0')
    def test_pexpire(self, r):
        assert not r.pexpire('a', 60000)
        r['a'] = 'foo'
        assert r.pexpire('a', 60000)
        assert 0 < r.pttl('a') <= 60000
        assert r.persist('a')
        assert r.pttl('a') == -1

    @skip_if_server_version_lt('2.6.0')
    def test_pexpireat_datetime(self, r):
        expire_at = redis_server_time(r) + datetime.timedelta(minutes=1)
        r['a'] = 'foo'
        assert r.pexpireat('a', expire_at)
        assert 0 < r.pttl('a') <= 61000

    @skip_if_server_version_lt('2.6.0')
    def test_pexpireat_no_key(self, r):
        expire_at = redis_server_time(r) + datetime.timedelta(minutes=1)
        assert not r.pexpireat('a', expire_at)

    @skip_if_server_version_lt('2.6.0')
    def test_pexpireat_unixtime(self, r):
        expire_at = redis_server_time(r) + datetime.timedelta(minutes=1)
        r['a'] = 'foo'
        expire_at_seconds = int(time.mktime(expire_at.timetuple())) * 1000
        assert r.pexpireat('a', expire_at_seconds)
        assert 0 < r.pttl('a') <= 61000

    @skip_if_server_version_lt('2.6.0')
    def test_psetex(self, r):
        assert r.psetex('a', 1000, 'value')
        assert r['a'] == b'value'
        assert 0 < r.pttl('a') <= 1000

    @skip_if_server_version_lt('2.6.0')
    def test_psetex_timedelta(self, r):
        expire_at = datetime.timedelta(milliseconds=1000)
        assert r.psetex('a', expire_at, 'value')
        assert r['a'] == b'value'
        assert 0 < r.pttl('a') <= 1000

    @skip_if_server_version_lt('2.6.0')
    def test_pttl(self, r):
        assert not r.pexpire('a', 10000)
        r['a'] = '1'
        assert r.pexpire('a', 10000)
        assert 0 < r.pttl('a') <= 10000
        assert r.persist('a')
        assert r.pttl('a') == -1

    @skip_if_server_version_lt('2.8.0')
    def test_pttl_no_key(self, r):
        "PTTL on servers 2.8 and after return -2 when the key doesn't exist"
        assert r.pttl('a') == -2

    def test_randomkey(self, r):
        assert r.randomkey() is None
        for key in ('a', 'b', 'c'):
            r[key] = 1
        assert r.randomkey() in (b'a', b'b', b'c')

    def test_rename(self, r):
        r['a'] = '1'
        assert r.rename('a', 'b')
        assert r.get('a') is None
        assert r['b'] == b'1'

    def test_renamenx(self, r):
        r['a'] = '1'
        r['b'] = '2'
        assert not r.renamenx('a', 'b')
        assert r['a'] == b'1'
        assert r['b'] == b'2'

    @skip_if_server_version_lt('2.6.0')
    def test_set_nx(self, r):
        assert r.set('a', '1', nx=True)
        assert not r.set('a', '2', nx=True)
        assert r['a'] == b'1'

    @skip_if_server_version_lt('2.6.0')
    def test_set_xx(self, r):
        assert not r.set('a', '1', xx=True)
        assert r.get('a') is None
        r['a'] = 'bar'
        assert r.set('a', '2', xx=True)
        assert r.get('a') == b'2'

    @skip_if_server_version_lt('2.6.0')
    def test_set_px(self, r):
        assert r.set('a', '1', px=10000)
        assert r['a'] == b'1'
        assert 0 < r.pttl('a') <= 10000
        assert 0 < r.ttl('a') <= 10

    @skip_if_server_version_lt('2.6.0')
    def test_set_px_timedelta(self, r):
        expire_at = datetime.timedelta(milliseconds=1000)
        assert r.set('a', '1', px=expire_at)
        assert 0 < r.pttl('a') <= 1000
        assert 0 < r.ttl('a') <= 1

    @skip_if_server_version_lt('2.6.0')
    def test_set_ex(self, r):
        assert r.set('a', '1', ex=10)
        assert 0 < r.ttl('a') <= 10

    @skip_if_server_version_lt('2.6.0')
    def test_set_ex_timedelta(self, r):
        expire_at = datetime.timedelta(seconds=60)
        assert r.set('a', '1', ex=expire_at)
        assert 0 < r.ttl('a') <= 60

    @skip_if_server_version_lt('2.6.0')
    def test_set_multipleoptions(self, r):
        r['a'] = 'val'
        assert r.set('a', '1', xx=True, px=10000)
        assert 0 < r.ttl('a') <= 10

    def test_setex(self, r):
        assert r.setex('a', 60, '1')
        assert r['a'] == b'1'
        assert 0 < r.ttl('a') <= 60

    def test_setnx(self, r):
        assert r.setnx('a', '1')
        assert r['a'] == b'1'
        assert not r.setnx('a', '2')
        assert r['a'] == b'1'

    def test_setrange(self, r):
        assert r.setrange('a', 5, 'foo') == 8
        assert r['a'] == b'\0\0\0\0\0foo'
        r['a'] = 'abcdefghijh'
        assert r.setrange('a', 6, '12345') == 11
        assert r['a'] == b'abcdef12345'

    def test_strlen(self, r):
        r['a'] = 'foo'
        assert r.strlen('a') == 3

    def test_substr(self, r):
        r['a'] = '0123456789'
        assert r.substr('a', 0) == b'0123456789'
        assert r.substr('a', 2) == b'23456789'
        assert r.substr('a', 3, 5) == b'345'
        assert r.substr('a', 3, -2) == b'345678'

    def test_ttl(self, r):
        r['a'] = '1'
        assert r.expire('a', 10)
        assert 0 < r.ttl('a') <= 10
        assert r.persist('a')
        assert r.ttl('a') == -1

    @skip_if_server_version_lt('2.8.0')
    def test_ttl_nokey(self, r):
        "TTL on servers 2.8 and after return -2 when the key doesn't exist"
        assert r.ttl('a') == -2

    def test_type(self, r):
        assert r.type('a') == b'none'
        r['a'] = '1'
        assert r.type('a') == b'string'
        del r['a']
        r.lpush('a', '1')
        assert r.type('a') == b'list'
        del r['a']
        r.sadd('a', '1')
        assert r.type('a') == b'set'
        del r['a']
        r.zadd('a', {'1': 1})
        assert r.type('a') == b'zset'

    # LIST COMMANDS
    def test_blpop(self, r):
        r.rpush('a', '1', '2')
        r.rpush('b', '3', '4')
        assert r.blpop(['b', 'a'], timeout=1) == (b'b', b'3')
        assert r.blpop(['b', 'a'], timeout=1) == (b'b', b'4')
        assert r.blpop(['b', 'a'], timeout=1) == (b'a', b'1')
        assert r.blpop(['b', 'a'], timeout=1) == (b'a', b'2')
        assert r.blpop(['b', 'a'], timeout=1) is None
        r.rpush('c', '1')
        assert r.blpop('c', timeout=1) == (b'c', b'1')

    def test_brpop(self, r):
        r.rpush('a', '1', '2')
        r.rpush('b', '3', '4')
        assert r.brpop(['b', 'a'], timeout=1) == (b'b', b'4')
        assert r.brpop(['b', 'a'], timeout=1) == (b'b', b'3')
        assert r.brpop(['b', 'a'], timeout=1) == (b'a', b'2')
        assert r.brpop(['b', 'a'], timeout=1) == (b'a', b'1')
        assert r.brpop(['b', 'a'], timeout=1) is None
        r.rpush('c', '1')
        assert r.brpop('c', timeout=1) == (b'c', b'1')

    def test_brpoplpush(self, r):
        r.rpush('a', '1', '2')
        r.rpush('b', '3', '4')
        assert r.brpoplpush('a', 'b') == b'2'
        assert r.brpoplpush('a', 'b') == b'1'
        assert r.brpoplpush('a', 'b', timeout=1) is None
        assert r.lrange('a', 0, -1) == []
        assert r.lrange('b', 0, -1) == [b'1', b'2', b'3', b'4']

    def test_brpoplpush_empty_string(self, r):
        r.rpush('a', '')
        assert r.brpoplpush('a', 'b') == b''

    def test_lindex(self, r):
        r.rpush('a', '1', '2', '3')
        assert r.lindex('a', '0') == b'1'
        assert r.lindex('a', '1') == b'2'
        assert r.lindex('a', '2') == b'3'

    def test_linsert(self, r):
        r.rpush('a', '1', '2', '3')
        assert r.linsert('a', 'after', '2', '2.5') == 4
        assert r.lrange('a', 0, -1) == [b'1', b'2', b'2.5', b'3']
        assert r.linsert('a', 'before', '2', '1.5') == 5
        assert r.lrange('a', 0, -1) == \
            [b'1', b'1.5', b'2', b'2.5', b'3']

    def test_llen(self, r):
        r.rpush('a', '1', '2', '3')
        assert r.llen('a') == 3

    def test_lpop(self, r):
        r.rpush('a', '1', '2', '3')
        assert r.lpop('a') == b'1'
        assert r.lpop('a') == b'2'
        assert r.lpop('a') == b'3'
        assert r.lpop('a') is None

    def test_lpush(self, r):
        assert r.lpush('a', '1') == 1
        assert r.lpush('a', '2') == 2
        assert r.lpush('a', '3', '4') == 4
        assert r.lrange('a', 0, -1) == [b'4', b'3', b'2', b'1']

    def test_lpushx(self, r):
        assert r.lpushx('a', '1') == 0
        assert r.lrange('a', 0, -1) == []
        r.rpush('a', '1', '2', '3')
        assert r.lpushx('a', '4') == 4
        assert r.lrange('a', 0, -1) == [b'4', b'1', b'2', b'3']

    def test_lrange(self, r):
        r.rpush('a', '1', '2', '3', '4', '5')
        assert r.lrange('a', 0, 2) == [b'1', b'2', b'3']
        assert r.lrange('a', 2, 10) == [b'3', b'4', b'5']
        assert r.lrange('a', 0, -1) == [b'1', b'2', b'3', b'4', b'5']

    def test_lrem(self, r):
        r.rpush('a', 'Z', 'b', 'Z', 'Z', 'c', 'Z', 'Z')
        # remove the first 'Z'  item
        assert r.lrem('a', 1, 'Z') == 1
        assert r.lrange('a', 0, -1) == [b'b', b'Z', b'Z', b'c', b'Z', b'Z']
        # remove the last 2 'Z' items
        assert r.lrem('a', -2, 'Z') == 2
        assert r.lrange('a', 0, -1) == [b'b', b'Z', b'Z', b'c']
        # remove all 'Z' items
        assert r.lrem('a', 0, 'Z') == 2
        assert r.lrange('a', 0, -1) == [b'b', b'c']

    def test_lset(self, r):
        r.rpush('a', '1', '2', '3')
        assert r.lrange('a', 0, -1) == [b'1', b'2', b'3']
        assert r.lset('a', 1, '4')
        assert r.lrange('a', 0, 2) == [b'1', b'4', b'3']

    def test_ltrim(self, r):
        r.rpush('a', '1', '2', '3')
        assert r.ltrim('a', 0, 1)
        assert r.lrange('a', 0, -1) == [b'1', b'2']

    def test_rpop(self, r):
        r.rpush('a', '1', '2', '3')
        assert r.rpop('a') == b'3'
        assert r.rpop('a') == b'2'
        assert r.rpop('a') == b'1'
        assert r.rpop('a') is None

    def test_rpoplpush(self, r):
        r.rpush('a', 'a1', 'a2', 'a3')
        r.rpush('b', 'b1', 'b2', 'b3')
        assert r.rpoplpush('a', 'b') == b'a3'
        assert r.lrange('a', 0, -1) == [b'a1', b'a2']
        assert r.lrange('b', 0, -1) == [b'a3', b'b1', b'b2', b'b3']

    def test_rpush(self, r):
        assert r.rpush('a', '1') == 1
        assert r.rpush('a', '2') == 2
        assert r.rpush('a', '3', '4') == 4
        assert r.lrange('a', 0, -1) == [b'1', b'2', b'3', b'4']

    def test_rpushx(self, r):
        assert r.rpushx('a', 'b') == 0
        assert r.lrange('a', 0, -1) == []
        r.rpush('a', '1', '2', '3')
        assert r.rpushx('a', '4') == 4
        assert r.lrange('a', 0, -1) == [b'1', b'2', b'3', b'4']

    # SCAN COMMANDS
    @skip_if_server_version_lt('2.8.0')
    def test_scan(self, r):
        r.set('a', 1)
        r.set('b', 2)
        r.set('c', 3)
        cursor, keys = r.scan()
        assert cursor == 0
        assert set(keys) == {b'a', b'b', b'c'}
        _, keys = r.scan(match='a')
        assert set(keys) == {b'a'}

    @skip_if_server_version_lt('2.8.0')
    def test_scan_iter(self, r):
        r.set('a', 1)
        r.set('b', 2)
        r.set('c', 3)
        keys = list(r.scan_iter())
        assert set(keys) == {b'a', b'b', b'c'}
        keys = list(r.scan_iter(match='a'))
        assert set(keys) == {b'a'}

    @skip_if_server_version_lt('2.8.0')
    def test_sscan(self, r):
        r.sadd('a', 1, 2, 3)
        cursor, members = r.sscan('a')
        assert cursor == 0
        assert set(members) == {b'1', b'2', b'3'}
        _, members = r.sscan('a', match=b'1')
        assert set(members) == {b'1'}

    @skip_if_server_version_lt('2.8.0')
    def test_sscan_iter(self, r):
        r.sadd('a', 1, 2, 3)
        members = list(r.sscan_iter('a'))
        assert set(members) == {b'1', b'2', b'3'}
        members = list(r.sscan_iter('a', match=b'1'))
        assert set(members) == {b'1'}

    @skip_if_server_version_lt('2.8.0')
    def test_hscan(self, r):
        r.hmset('a', {'a': 1, 'b': 2, 'c': 3})
        cursor, dic = r.hscan('a')
        assert cursor == 0
        assert dic == {b'a': b'1', b'b': b'2', b'c': b'3'}
        _, dic = r.hscan('a', match='a')
        assert dic == {b'a': b'1'}

    @skip_if_server_version_lt('2.8.0')
    def test_hscan_iter(self, r):
        r.hmset('a', {'a': 1, 'b': 2, 'c': 3})
        dic = dict(r.hscan_iter('a'))
        assert dic == {b'a': b'1', b'b': b'2', b'c': b'3'}
        dic = dict(r.hscan_iter('a', match='a'))
        assert dic == {b'a': b'1'}

    @skip_if_server_version_lt('2.8.0')
    def test_zscan(self, r):
        r.zadd('a', {'a': 1, 'b': 2, 'c': 3})
        cursor, pairs = r.zscan('a')
        assert cursor == 0
        assert set(pairs) == {(b'a', 1), (b'b', 2), (b'c', 3)}
        _, pairs = r.zscan('a', match='a')
        assert set(pairs) == {(b'a', 1)}

    @skip_if_server_version_lt('2.8.0')
    def test_zscan_iter(self, r):
        r.zadd('a', {'a': 1, 'b': 2, 'c': 3})
        pairs = list(r.zscan_iter('a'))
        assert set(pairs) == {(b'a', 1), (b'b', 2), (b'c', 3)}
        pairs = list(r.zscan_iter('a', match='a'))
        assert set(pairs) == {(b'a', 1)}

    # SET COMMANDS
    def test_sadd(self, r):
        members = {b'1', b'2', b'3'}
        r.sadd('a', *members)
        assert r.smembers('a') == members

    def test_scard(self, r):
        r.sadd('a', '1', '2', '3')
        assert r.scard('a') == 3

    def test_sdiff(self, r):
        r.sadd('a', '1', '2', '3')
        assert r.sdiff('a', 'b') == {b'1', b'2', b'3'}
        r.sadd('b', '2', '3')
        assert r.sdiff('a', 'b') == {b'1'}

    def test_sdiffstore(self, r):
        r.sadd('a', '1', '2', '3')
        assert r.sdiffstore('c', 'a', 'b') == 3
        assert r.smembers('c') == {b'1', b'2', b'3'}
        r.sadd('b', '2', '3')
        assert r.sdiffstore('c', 'a', 'b') == 1
        assert r.smembers('c') == {b'1'}

    def test_sinter(self, r):
        r.sadd('a', '1', '2', '3')
        assert r.sinter('a', 'b') == set()
        r.sadd('b', '2', '3')
        assert r.sinter('a', 'b') == {b'2', b'3'}

    def test_sinterstore(self, r):
        r.sadd('a', '1', '2', '3')
        assert r.sinterstore('c', 'a', 'b') == 0
        assert r.smembers('c') == set()
        r.sadd('b', '2', '3')
        assert r.sinterstore('c', 'a', 'b') == 2
        assert r.smembers('c') == {b'2', b'3'}

    def test_sismember(self, r):
        r.sadd('a', '1', '2', '3')
        assert r.sismember('a', '1')
        assert r.sismember('a', '2')
        assert r.sismember('a', '3')
        assert not r.sismember('a', '4')

    def test_smembers(self, r):
        r.sadd('a', '1', '2', '3')
        assert r.smembers('a') == {b'1', b'2', b'3'}

    def test_smove(self, r):
        r.sadd('a', 'a1', 'a2')
        r.sadd('b', 'b1', 'b2')
        assert r.smove('a', 'b', 'a1')
        assert r.smembers('a') == {b'a2'}
        assert r.smembers('b') == {b'b1', b'b2', b'a1'}

    def test_spop(self, r):
        s = [b'1', b'2', b'3']
        r.sadd('a', *s)
        value = r.spop('a')
        assert value in s
        assert r.smembers('a') == set(s) - {value}

    def test_spop_multi_value(self, r):
        s = [b'1', b'2', b'3']
        r.sadd('a', *s)
        values = r.spop('a', 2)
        assert len(values) == 2

        for value in values:
            assert value in s

        assert r.spop('a', 1) == list(set(s) - set(values))

    def test_srandmember(self, r):
        s = [b'1', b'2', b'3']
        r.sadd('a', *s)
        assert r.srandmember('a') in s

    @skip_if_server_version_lt('2.6.0')
    def test_srandmember_multi_value(self, r):
        s = [b'1', b'2', b'3']
        r.sadd('a', *s)
        randoms = r.srandmember('a', number=2)
        assert len(randoms) == 2
        assert set(randoms).intersection(s) == set(randoms)

    def test_srem(self, r):
        r.sadd('a', '1', '2', '3', '4')
        assert r.srem('a', '5') == 0
        assert r.srem('a', '2', '4') == 2
        assert r.smembers('a') == {b'1', b'3'}

    def test_sunion(self, r):
        r.sadd('a', '1', '2')
        r.sadd('b', '2', '3')
        assert r.sunion('a', 'b') == {b'1', b'2', b'3'}

    def test_sunionstore(self, r):
        r.sadd('a', '1', '2')
        r.sadd('b', '2', '3')
        assert r.sunionstore('c', 'a', 'b') == 3
        assert r.smembers('c') == {b'1', b'2', b'3'}

    # SORTED SET COMMANDS
    def test_zadd(self, r):
        mapping = {'a1': 1.0, 'a2': 2.0, 'a3': 3.0}
        r.zadd('a', mapping)
        assert r.zrange('a', 0, -1, withscores=True) == \
            [(b'a1', 1.0), (b'a2', 2.0), (b'a3', 3.0)]

        # error cases
        with pytest.raises(exceptions.DataError):
            r.zadd('a', {})

        # cannot use both nx and xx options
        with pytest.raises(exceptions.DataError):
            r.zadd('a', mapping, nx=True, xx=True)

        # cannot use the incr options with more than one value
        with pytest.raises(exceptions.DataError):
            r.zadd('a', mapping, incr=True)

    def test_zadd_nx(self, r):
        assert r.zadd('a', {'a1': 1}) == 1
        assert r.zadd('a', {'a1': 99, 'a2': 2}, nx=True) == 1
        assert r.zrange('a', 0, -1, withscores=True) == \
            [(b'a1', 1.0), (b'a2', 2.0)]

    def test_zadd_xx(self, r):
        assert r.zadd('a', {'a1': 1}) == 1
        assert r.zadd('a', {'a1': 99, 'a2': 2}, xx=True) == 0
        assert r.zrange('a', 0, -1, withscores=True) == \
            [(b'a1', 99.0)]

    def test_zadd_ch(self, r):
        assert r.zadd('a', {'a1': 1}) == 1
        assert r.zadd('a', {'a1': 99, 'a2': 2}, ch=True) == 2
        assert r.zrange('a', 0, -1, withscores=True) == \
            [(b'a2', 2.0), (b'a1', 99.0)]

    def test_zadd_incr(self, r):
        assert r.zadd('a', {'a1': 1}) == 1
        assert r.zadd('a', {'a1': 4.5}, incr=True) == 5.5

    def test_zadd_incr_with_xx(self, r):
        # this asks zadd to incr 'a1' only if it exists, but it clearly
        # doesn't. Redis returns a null value in this case and so should
        # redis-py
        assert r.zadd('a', {'a1': 1}, xx=True, incr=True) is None

    def test_zcard(self, r):
        r.zadd('a', {'a1': 1, 'a2': 2, 'a3': 3})
        assert r.zcard('a') == 3

    def test_zcount(self, r):
        r.zadd('a', {'a1': 1, 'a2': 2, 'a3': 3})
        assert r.zcount('a', '-inf', '+inf') == 3
        assert r.zcount('a', 1, 2) == 2
        assert r.zcount('a', '(' + str(1), 2) == 1
        assert r.zcount('a', 1, '(' + str(2)) == 1
        assert r.zcount('a', 10, 20) == 0

    def test_zincrby(self, r):
        r.zadd('a', {'a1': 1, 'a2': 2, 'a3': 3})
        assert r.zincrby('a', 1, 'a2') == 3.0
        assert r.zincrby('a', 5, 'a3') == 8.0
        assert r.zscore('a', 'a2') == 3.0
        assert r.zscore('a', 'a3') == 8.0

    @skip_if_server_version_lt('2.8.9')
    def test_zlexcount(self, r):
        r.zadd('a', {'a': 0, 'b': 0, 'c': 0, 'd': 0, 'e': 0, 'f': 0, 'g': 0})
        assert r.zlexcount('a', '-', '+') == 7
        assert r.zlexcount('a', '[b', '[f') == 5

    def test_zinterstore_sum(self, r):
        r.zadd('a', {'a1': 1, 'a2': 1, 'a3': 1})
        r.zadd('b', {'a1': 2, 'a2': 2, 'a3': 2})
        r.zadd('c', {'a1': 6, 'a3': 5, 'a4': 4})
        assert r.zinterstore('d', ['a', 'b', 'c']) == 2
        assert r.zrange('d', 0, -1, withscores=True) == \
            [(b'a3', 8), (b'a1', 9)]

    def test_zinterstore_max(self, r):
        r.zadd('a', {'a1': 1, 'a2': 1, 'a3': 1})
        r.zadd('b', {'a1': 2, 'a2': 2, 'a3': 2})
        r.zadd('c', {'a1': 6, 'a3': 5, 'a4': 4})
        assert r.zinterstore('d', ['a', 'b', 'c'], aggregate='MAX') == 2
        assert r.zrange('d', 0, -1, withscores=True) == \
            [(b'a3', 5), (b'a1', 6)]

    def test_zinterstore_min(self, r):
        r.zadd('a', {'a1': 1, 'a2': 2, 'a3': 3})
        r.zadd('b', {'a1': 2, 'a2': 3, 'a3': 5})
        r.zadd('c', {'a1': 6, 'a3': 5, 'a4': 4})
        assert r.zinterstore('d', ['a', 'b', 'c'], aggregate='MIN') == 2
        assert r.zrange('d', 0, -1, withscores=True) == \
            [(b'a1', 1), (b'a3', 3)]

    def test_zinterstore_with_weight(self, r):
        r.zadd('a', {'a1': 1, 'a2': 1, 'a3': 1})
        r.zadd('b', {'a1': 2, 'a2': 2, 'a3': 2})
        r.zadd('c', {'a1': 6, 'a3': 5, 'a4': 4})
        assert r.zinterstore('d', {'a': 1, 'b': 2, 'c': 3}) == 2
        assert r.zrange('d', 0, -1, withscores=True) == \
            [(b'a3', 20), (b'a1', 23)]

    @skip_if_server_version_lt('4.9.0')
    def test_zpopmax(self, r):
        r.zadd('a', {'a1': 1, 'a2': 2, 'a3': 3})
        assert r.zpopmax('a') == [(b'a3', 3)]

        # with count
        assert r.zpopmax('a', count=2) == \
            [(b'a2', 2), (b'a1', 1)]

    @skip_if_server_version_lt('4.9.0')
    def test_zpopmin(self, r):
        r.zadd('a', {'a1': 1, 'a2': 2, 'a3': 3})
        assert r.zpopmin('a') == [(b'a1', 1)]

        # with count
        assert r.zpopmin('a', count=2) == \
            [(b'a2', 2), (b'a3', 3)]

    @skip_if_server_version_lt('4.9.0')
    def test_bzpopmax(self, r):
        r.zadd('a', {'a1': 1, 'a2': 2})
        r.zadd('b', {'b1': 10, 'b2': 20})
        assert r.bzpopmax(['b', 'a'], timeout=1) == (b'b', b'b2', 20)
        assert r.bzpopmax(['b', 'a'], timeout=1) == (b'b', b'b1', 10)
        assert r.bzpopmax(['b', 'a'], timeout=1) == (b'a', b'a2', 2)
        assert r.bzpopmax(['b', 'a'], timeout=1) == (b'a', b'a1', 1)
        assert r.bzpopmax(['b', 'a'], timeout=1) is None
        r.zadd('c', {'c1': 100})
        assert r.bzpopmax('c', timeout=1) == (b'c', b'c1', 100)

    @skip_if_server_version_lt('4.9.0')
    def test_bzpopmin(self, r):
        r.zadd('a', {'a1': 1, 'a2': 2})
        r.zadd('b', {'b1': 10, 'b2': 20})
        assert r.bzpopmin(['b', 'a'], timeout=1) == (b'b', b'b1', 10)
        assert r.bzpopmin(['b', 'a'], timeout=1) == (b'b', b'b2', 20)
        assert r.bzpopmin(['b', 'a'], timeout=1) == (b'a', b'a1', 1)
        assert r.bzpopmin(['b', 'a'], timeout=1) == (b'a', b'a2', 2)
        assert r.bzpopmin(['b', 'a'], timeout=1) is None
        r.zadd('c', {'c1': 100})
        assert r.bzpopmin('c', timeout=1) == (b'c', b'c1', 100)

    def test_zrange(self, r):
        r.zadd('a', {'a1': 1, 'a2': 2, 'a3': 3})
        assert r.zrange('a', 0, 1) == [b'a1', b'a2']
        assert r.zrange('a', 1, 2) == [b'a2', b'a3']

        # withscores
        assert r.zrange('a', 0, 1, withscores=True) == \
            [(b'a1', 1.0), (b'a2', 2.0)]
        assert r.zrange('a', 1, 2, withscores=True) == \
            [(b'a2', 2.0), (b'a3', 3.0)]

        # custom score function
        assert r.zrange('a', 0, 1, withscores=True, score_cast_func=int) == \
            [(b'a1', 1), (b'a2', 2)]

    @skip_if_server_version_lt('2.8.9')
    def test_zrangebylex(self, r):
        r.zadd('a', {'a': 0, 'b': 0, 'c': 0, 'd': 0, 'e': 0, 'f': 0, 'g': 0})
        assert r.zrangebylex('a', '-', '[c') == [b'a', b'b', b'c']
        assert r.zrangebylex('a', '-', '(c') == [b'a', b'b']
        assert r.zrangebylex('a', '[aaa', '(g') == \
            [b'b', b'c', b'd', b'e', b'f']
        assert r.zrangebylex('a', '[f', '+') == [b'f', b'g']
        assert r.zrangebylex('a', '-', '+', start=3, num=2) == [b'd', b'e']

    @skip_if_server_version_lt('2.9.9')
    def test_zrevrangebylex(self, r):
        r.zadd('a', {'a': 0, 'b': 0, 'c': 0, 'd': 0, 'e': 0, 'f': 0, 'g': 0})
        assert r.zrevrangebylex('a', '[c', '-') == [b'c', b'b', b'a']
        assert r.zrevrangebylex('a', '(c', '-') == [b'b', b'a']
        assert r.zrevrangebylex('a', '(g', '[aaa') == \
            [b'f', b'e', b'd', b'c', b'b']
        assert r.zrevrangebylex('a', '+', '[f') == [b'g', b'f']
        assert r.zrevrangebylex('a', '+', '-', start=3, num=2) == \
            [b'd', b'c']

    def test_zrangebyscore(self, r):
        r.zadd('a', {'a1': 1, 'a2': 2, 'a3': 3, 'a4': 4, 'a5': 5})
        assert r.zrangebyscore('a', 2, 4) == [b'a2', b'a3', b'a4']

        # slicing with start/num
        assert r.zrangebyscore('a', 2, 4, start=1, num=2) == \
            [b'a3', b'a4']

        # withscores
        assert r.zrangebyscore('a', 2, 4, withscores=True) == \
            [(b'a2', 2.0), (b'a3', 3.0), (b'a4', 4.0)]

        # custom score function
        assert r.zrangebyscore('a', 2, 4, withscores=True,
                               score_cast_func=int) == \
            [(b'a2', 2), (b'a3', 3), (b'a4', 4)]

    def test_zrank(self, r):
        r.zadd('a', {'a1': 1, 'a2': 2, 'a3': 3, 'a4': 4, 'a5': 5})
        assert r.zrank('a', 'a1') == 0
        assert r.zrank('a', 'a2') == 1
        assert r.zrank('a', 'a6') is None

    def test_zrem(self, r):
        r.zadd('a', {'a1': 1, 'a2': 2, 'a3': 3})
        assert r.zrem('a', 'a2') == 1
        assert r.zrange('a', 0, -1) == [b'a1', b'a3']
        assert r.zrem('a', 'b') == 0
        assert r.zrange('a', 0, -1) == [b'a1', b'a3']

    def test_zrem_multiple_keys(self, r):
        r.zadd('a', {'a1': 1, 'a2': 2, 'a3': 3})
        assert r.zrem('a', 'a1', 'a2') == 2
        assert r.zrange('a', 0, 5) == [b'a3']

    @skip_if_server_version_lt('2.8.9')
    def test_zremrangebylex(self, r):
        r.zadd('a', {'a': 0, 'b': 0, 'c': 0, 'd': 0, 'e': 0, 'f': 0, 'g': 0})
        assert r.zremrangebylex('a', '-', '[c') == 3
        assert r.zrange('a', 0, -1) == [b'd', b'e', b'f', b'g']
        assert r.zremrangebylex('a', '[f', '+') == 2
        assert r.zrange('a', 0, -1) == [b'd', b'e']
        assert r.zremrangebylex('a', '[h', '+') == 0
        assert r.zrange('a', 0, -1) == [b'd', b'e']

    def test_zremrangebyrank(self, r):
        r.zadd('a', {'a1': 1, 'a2': 2, 'a3': 3, 'a4': 4, 'a5': 5})
        assert r.zremrangebyrank('a', 1, 3) == 3
        assert r.zrange('a', 0, 5) == [b'a1', b'a5']

    def test_zremrangebyscore(self, r):
        r.zadd('a', {'a1': 1, 'a2': 2, 'a3': 3, 'a4': 4, 'a5': 5})
        assert r.zremrangebyscore('a', 2, 4) == 3
        assert r.zrange('a', 0, -1) == [b'a1', b'a5']
        assert r.zremrangebyscore('a', 2, 4) == 0
        assert r.zrange('a', 0, -1) == [b'a1', b'a5']

    def test_zrevrange(self, r):
        r.zadd('a', {'a1': 1, 'a2': 2, 'a3': 3})
        assert r.zrevrange('a', 0, 1) == [b'a3', b'a2']
        assert r.zrevrange('a', 1, 2) == [b'a2', b'a1']

        # withscores
        assert r.zrevrange('a', 0, 1, withscores=True) == \
            [(b'a3', 3.0), (b'a2', 2.0)]
        assert r.zrevrange('a', 1, 2, withscores=True) == \
            [(b'a2', 2.0), (b'a1', 1.0)]

        # custom score function
        assert r.zrevrange('a', 0, 1, withscores=True,
                           score_cast_func=int) == \
            [(b'a3', 3.0), (b'a2', 2.0)]

    def test_zrevrangebyscore(self, r):
        r.zadd('a', {'a1': 1, 'a2': 2, 'a3': 3, 'a4': 4, 'a5': 5})
        assert r.zrevrangebyscore('a', 4, 2) == [b'a4', b'a3', b'a2']

        # slicing with start/num
        assert r.zrevrangebyscore('a', 4, 2, start=1, num=2) == \
            [b'a3', b'a2']

        # withscores
        assert r.zrevrangebyscore('a', 4, 2, withscores=True) == \
            [(b'a4', 4.0), (b'a3', 3.0), (b'a2', 2.0)]

        # custom score function
        assert r.zrevrangebyscore('a', 4, 2, withscores=True,
                                  score_cast_func=int) == \
            [(b'a4', 4), (b'a3', 3), (b'a2', 2)]

    def test_zrevrank(self, r):
        r.zadd('a', {'a1': 1, 'a2': 2, 'a3': 3, 'a4': 4, 'a5': 5})
        assert r.zrevrank('a', 'a1') == 4
        assert r.zrevrank('a', 'a2') == 3
        assert r.zrevrank('a', 'a6') is None

    def test_zscore(self, r):
        r.zadd('a', {'a1': 1, 'a2': 2, 'a3': 3})
        assert r.zscore('a', 'a1') == 1.0
        assert r.zscore('a', 'a2') == 2.0
        assert r.zscore('a', 'a4') is None

    def test_zunionstore_sum(self, r):
        r.zadd('a', {'a1': 1, 'a2': 1, 'a3': 1})
        r.zadd('b', {'a1': 2, 'a2': 2, 'a3': 2})
        r.zadd('c', {'a1': 6, 'a3': 5, 'a4': 4})
        assert r.zunionstore('d', ['a', 'b', 'c']) == 4
        assert r.zrange('d', 0, -1, withscores=True) == \
            [(b'a2', 3), (b'a4', 4), (b'a3', 8), (b'a1', 9)]

    def test_zunionstore_max(self, r):
        r.zadd('a', {'a1': 1, 'a2': 1, 'a3': 1})
        r.zadd('b', {'a1': 2, 'a2': 2, 'a3': 2})
        r.zadd('c', {'a1': 6, 'a3': 5, 'a4': 4})
        assert r.zunionstore('d', ['a', 'b', 'c'], aggregate='MAX') == 4
        assert r.zrange('d', 0, -1, withscores=True) == \
            [(b'a2', 2), (b'a4', 4), (b'a3', 5), (b'a1', 6)]

    def test_zunionstore_min(self, r):
        r.zadd('a', {'a1': 1, 'a2': 2, 'a3': 3})
        r.zadd('b', {'a1': 2, 'a2': 2, 'a3': 4})
        r.zadd('c', {'a1': 6, 'a3': 5, 'a4': 4})
        assert r.zunionstore('d', ['a', 'b', 'c'], aggregate='MIN') == 4
        assert r.zrange('d', 0, -1, withscores=True) == \
            [(b'a1', 1), (b'a2', 2), (b'a3', 3), (b'a4', 4)]

    def test_zunionstore_with_weight(self, r):
        r.zadd('a', {'a1': 1, 'a2': 1, 'a3': 1})
        r.zadd('b', {'a1': 2, 'a2': 2, 'a3': 2})
        r.zadd('c', {'a1': 6, 'a3': 5, 'a4': 4})
        assert r.zunionstore('d', {'a': 1, 'b': 2, 'c': 3}) == 4
        assert r.zrange('d', 0, -1, withscores=True) == \
            [(b'a2', 5), (b'a4', 12), (b'a3', 20), (b'a1', 23)]

    # HYPERLOGLOG TESTS
    @skip_if_server_version_lt('2.8.9')
    def test_pfadd(self, r):
        members = {b'1', b'2', b'3'}
        assert r.pfadd('a', *members) == 1
        assert r.pfadd('a', *members) == 0
        assert r.pfcount('a') == len(members)

    @skip_if_server_version_lt('2.8.9')
    def test_pfcount(self, r):
        members = {b'1', b'2', b'3'}
        r.pfadd('a', *members)
        assert r.pfcount('a') == len(members)
        members_b = {b'2', b'3', b'4'}
        r.pfadd('b', *members_b)
        assert r.pfcount('b') == len(members_b)
        assert r.pfcount('a', 'b') == len(members_b.union(members))

    @skip_if_server_version_lt('2.8.9')
    def test_pfmerge(self, r):
        mema = {b'1', b'2', b'3'}
        memb = {b'2', b'3', b'4'}
        memc = {b'5', b'6', b'7'}
        r.pfadd('a', *mema)
        r.pfadd('b', *memb)
        r.pfadd('c', *memc)
        r.pfmerge('d', 'c', 'a')
        assert r.pfcount('d') == 6
        r.pfmerge('d', 'b')
        assert r.pfcount('d') == 7

    # HASH COMMANDS
    def test_hget_and_hset(self, r):
        r.hmset('a', {'1': 1, '2': 2, '3': 3})
        assert r.hget('a', '1') == b'1'
        assert r.hget('a', '2') == b'2'
        assert r.hget('a', '3') == b'3'

        # field was updated, redis returns 0
        assert r.hset('a', '2', 5) == 0
        assert r.hget('a', '2') == b'5'

        # field is new, redis returns 1
        assert r.hset('a', '4', 4) == 1
        assert r.hget('a', '4') == b'4'

        # key inside of hash that doesn't exist returns null value
        assert r.hget('a', 'b') is None

    def test_hdel(self, r):
        r.hmset('a', {'1': 1, '2': 2, '3': 3})
        assert r.hdel('a', '2') == 1
        assert r.hget('a', '2') is None
        assert r.hdel('a', '1', '3') == 2
        assert r.hlen('a') == 0

    def test_hexists(self, r):
        r.hmset('a', {'1': 1, '2': 2, '3': 3})
        assert r.hexists('a', '1')
        assert not r.hexists('a', '4')

    def test_hgetall(self, r):
        h = {b'a1': b'1', b'a2': b'2', b'a3': b'3'}
        r.hmset('a', h)
        assert r.hgetall('a') == h

    def test_hincrby(self, r):
        assert r.hincrby('a', '1') == 1
        assert r.hincrby('a', '1', amount=2) == 3
        assert r.hincrby('a', '1', amount=-2) == 1

    @skip_if_server_version_lt('2.6.0')
    def test_hincrbyfloat(self, r):
        assert r.hincrbyfloat('a', '1') == 1.0
        assert r.hincrbyfloat('a', '1') == 2.0
        assert r.hincrbyfloat('a', '1', 1.2) == 3.2

    def test_hkeys(self, r):
        h = {b'a1': b'1', b'a2': b'2', b'a3': b'3'}
        r.hmset('a', h)
        local_keys = list(iterkeys(h))
        remote_keys = r.hkeys('a')
        assert (sorted(local_keys) == sorted(remote_keys))

    def test_hlen(self, r):
        r.hmset('a', {'1': 1, '2': 2, '3': 3})
        assert r.hlen('a') == 3

    def test_hmget(self, r):
        assert r.hmset('a', {'a': 1, 'b': 2, 'c': 3})
        assert r.hmget('a', 'a', 'b', 'c') == [b'1', b'2', b'3']

    def test_hmset(self, r):
        h = {b'a': b'1', b'b': b'2', b'c': b'3'}
        assert r.hmset('a', h)
        assert r.hgetall('a') == h

    def test_hsetnx(self, r):
        # Initially set the hash field
        assert r.hsetnx('a', '1', 1)
        assert r.hget('a', '1') == b'1'
        assert not r.hsetnx('a', '1', 2)
        assert r.hget('a', '1') == b'1'

    def test_hvals(self, r):
        h = {b'a1': b'1', b'a2': b'2', b'a3': b'3'}
        r.hmset('a', h)
        local_vals = list(itervalues(h))
        remote_vals = r.hvals('a')
        assert sorted(local_vals) == sorted(remote_vals)

    @skip_if_server_version_lt('3.2.0')
    def test_hstrlen(self, r):
        r.hmset('a', {'1': '22', '2': '333'})
        assert r.hstrlen('a', '1') == 2
        assert r.hstrlen('a', '2') == 3

    # SORT
    def test_sort_basic(self, r):
        r.rpush('a', '3', '2', '1', '4')
        assert r.sort('a') == [b'1', b'2', b'3', b'4']

    def test_sort_limited(self, r):
        r.rpush('a', '3', '2', '1', '4')
        assert r.sort('a', start=1, num=2) == [b'2', b'3']

    def test_sort_by(self, r):
        r['score:1'] = 8
        r['score:2'] = 3
        r['score:3'] = 5
        r.rpush('a', '3', '2', '1')
        assert r.sort('a', by='score:*') == [b'2', b'3', b'1']

    def test_sort_get(self, r):
        r['user:1'] = 'u1'
        r['user:2'] = 'u2'
        r['user:3'] = 'u3'
        r.rpush('a', '2', '3', '1')
        assert r.sort('a', get='user:*') == [b'u1', b'u2', b'u3']

    def test_sort_get_multi(self, r):
        r['user:1'] = 'u1'
        r['user:2'] = 'u2'
        r['user:3'] = 'u3'
        r.rpush('a', '2', '3', '1')
        assert r.sort('a', get=('user:*', '#')) == \
            [b'u1', b'1', b'u2', b'2', b'u3', b'3']

    def test_sort_get_groups_two(self, r):
        r['user:1'] = 'u1'
        r['user:2'] = 'u2'
        r['user:3'] = 'u3'
        r.rpush('a', '2', '3', '1')
        assert r.sort('a', get=('user:*', '#'), groups=True) == \
            [(b'u1', b'1'), (b'u2', b'2'), (b'u3', b'3')]

    def test_sort_groups_string_get(self, r):
        r['user:1'] = 'u1'
        r['user:2'] = 'u2'
        r['user:3'] = 'u3'
        r.rpush('a', '2', '3', '1')
        with pytest.raises(exceptions.DataError):
            r.sort('a', get='user:*', groups=True)

    def test_sort_groups_just_one_get(self, r):
        r['user:1'] = 'u1'
        r['user:2'] = 'u2'
        r['user:3'] = 'u3'
        r.rpush('a', '2', '3', '1')
        with pytest.raises(exceptions.DataError):
            r.sort('a', get=['user:*'], groups=True)

    def test_sort_groups_no_get(self, r):
        r['user:1'] = 'u1'
        r['user:2'] = 'u2'
        r['user:3'] = 'u3'
        r.rpush('a', '2', '3', '1')
        with pytest.raises(exceptions.DataError):
            r.sort('a', groups=True)

    def test_sort_groups_three_gets(self, r):
        r['user:1'] = 'u1'
        r['user:2'] = 'u2'
        r['user:3'] = 'u3'
        r['door:1'] = 'd1'
        r['door:2'] = 'd2'
        r['door:3'] = 'd3'
        r.rpush('a', '2', '3', '1')
        assert r.sort('a', get=('user:*', 'door:*', '#'), groups=True) == \
            [
                (b'u1', b'd1', b'1'),
                (b'u2', b'd2', b'2'),
                (b'u3', b'd3', b'3')
        ]

    def test_sort_desc(self, r):
        r.rpush('a', '2', '3', '1')
        assert r.sort('a', desc=True) == [b'3', b'2', b'1']

    def test_sort_alpha(self, r):
        r.rpush('a', 'e', 'c', 'b', 'd', 'a')
        assert r.sort('a', alpha=True) == \
            [b'a', b'b', b'c', b'd', b'e']

    def test_sort_store(self, r):
        r.rpush('a', '2', '3', '1')
        assert r.sort('a', store='sorted_values') == 3
        assert r.lrange('sorted_values', 0, -1) == [b'1', b'2', b'3']

    def test_sort_all_options(self, r):
        r['user:1:username'] = 'zeus'
        r['user:2:username'] = 'titan'
        r['user:3:username'] = 'hermes'
        r['user:4:username'] = 'hercules'
        r['user:5:username'] = 'apollo'
        r['user:6:username'] = 'athena'
        r['user:7:username'] = 'hades'
        r['user:8:username'] = 'dionysus'

        r['user:1:favorite_drink'] = 'yuengling'
        r['user:2:favorite_drink'] = 'rum'
        r['user:3:favorite_drink'] = 'vodka'
        r['user:4:favorite_drink'] = 'milk'
        r['user:5:favorite_drink'] = 'pinot noir'
        r['user:6:favorite_drink'] = 'water'
        r['user:7:favorite_drink'] = 'gin'
        r['user:8:favorite_drink'] = 'apple juice'

        r.rpush('gods', '5', '8', '3', '1', '2', '7', '6', '4')
        num = r.sort('gods', start=2, num=4, by='user:*:username',
                     get='user:*:favorite_drink', desc=True, alpha=True,
                     store='sorted')
        assert num == 4
        assert r.lrange('sorted', 0, 10) == \
            [b'vodka', b'milk', b'gin', b'apple juice']

    def test_sort_issue_924(self, r):
        # Tests for issue https://github.com/andymccurdy/redis-py/issues/924
        r.execute_command('SADD', 'issue#924', 1)
        r.execute_command('SORT', 'issue#924')

    def test_cluster_addslots(self, mock_cluster_resp_ok):
        assert mock_cluster_resp_ok.cluster('ADDSLOTS', 1) is True

    def test_cluster_count_failure_reports(self, mock_cluster_resp_int):
        assert isinstance(mock_cluster_resp_int.cluster(
            'COUNT-FAILURE-REPORTS', 'node'), int)

    def test_cluster_countkeysinslot(self, mock_cluster_resp_int):
        assert isinstance(mock_cluster_resp_int.cluster(
            'COUNTKEYSINSLOT', 2), int)

    def test_cluster_delslots(self, mock_cluster_resp_ok):
        assert mock_cluster_resp_ok.cluster('DELSLOTS', 1) is True

    def test_cluster_failover(self, mock_cluster_resp_ok):
        assert mock_cluster_resp_ok.cluster('FAILOVER', 1) is True

    def test_cluster_forget(self, mock_cluster_resp_ok):
        assert mock_cluster_resp_ok.cluster('FORGET', 1) is True

    def test_cluster_info(self, mock_cluster_resp_info):
        assert isinstance(mock_cluster_resp_info.cluster('info'), dict)

    def test_cluster_keyslot(self, mock_cluster_resp_int):
        assert isinstance(mock_cluster_resp_int.cluster(
            'keyslot', 'asdf'), int)

    def test_cluster_meet(self, mock_cluster_resp_ok):
        assert mock_cluster_resp_ok.cluster('meet', 'ip', 'port', 1) is True

    def test_cluster_nodes(self, mock_cluster_resp_nodes):
        assert isinstance(mock_cluster_resp_nodes.cluster('nodes'), dict)

    def test_cluster_replicate(self, mock_cluster_resp_ok):
        assert mock_cluster_resp_ok.cluster('replicate', 'nodeid') is True

    def test_cluster_reset(self, mock_cluster_resp_ok):
        assert mock_cluster_resp_ok.cluster('reset', 'hard') is True

    def test_cluster_saveconfig(self, mock_cluster_resp_ok):
        assert mock_cluster_resp_ok.cluster('saveconfig') is True

    def test_cluster_setslot(self, mock_cluster_resp_ok):
        assert mock_cluster_resp_ok.cluster('setslot', 1,
                                            'IMPORTING', 'nodeid') is True

    def test_cluster_slaves(self, mock_cluster_resp_slaves):
        assert isinstance(mock_cluster_resp_slaves.cluster(
            'slaves', 'nodeid'), dict)

    # GEO COMMANDS
    @skip_if_server_version_lt('3.2.0')
    def test_geoadd(self, r):
        values = (2.1909389952632, 41.433791470673, 'place1') +\
                 (2.1873744593677, 41.406342043777, 'place2')

        assert r.geoadd('barcelona', *values) == 2
        assert r.zcard('barcelona') == 2

    @skip_if_server_version_lt('3.2.0')
    def test_geoadd_invalid_params(self, r):
        with pytest.raises(exceptions.RedisError):
            r.geoadd('barcelona', *(1, 2))

    @skip_if_server_version_lt('3.2.0')
    def test_geodist(self, r):
        values = (2.1909389952632, 41.433791470673, 'place1') +\
                 (2.1873744593677, 41.406342043777, 'place2')

        assert r.geoadd('barcelona', *values) == 2
        assert r.geodist('barcelona', 'place1', 'place2') == 3067.4157

    @skip_if_server_version_lt('3.2.0')
    def test_geodist_units(self, r):
        values = (2.1909389952632, 41.433791470673, 'place1') +\
                 (2.1873744593677, 41.406342043777, 'place2')

        r.geoadd('barcelona', *values)
        assert r.geodist('barcelona', 'place1', 'place2', 'km') == 3.0674

    @skip_if_server_version_lt('3.2.0')
    def test_geodist_missing_one_member(self, r):
        values = (2.1909389952632, 41.433791470673, 'place1')
        r.geoadd('barcelona', *values)
        assert r.geodist('barcelona', 'place1', 'missing_member', 'km') is None

    @skip_if_server_version_lt('3.2.0')
    def test_geodist_invalid_units(self, r):
        with pytest.raises(exceptions.RedisError):
            assert r.geodist('x', 'y', 'z', 'inches')

    @skip_if_server_version_lt('3.2.0')
    def test_geohash(self, r):
        values = (2.1909389952632, 41.433791470673, 'place1') +\
                 (2.1873744593677, 41.406342043777, 'place2')

        r.geoadd('barcelona', *values)
        assert r.geohash('barcelona', 'place1', 'place2') ==\
            ['sp3e9yg3kd0', 'sp3e9cbc3t0']

    @skip_if_server_version_lt('3.2.0')
    def test_geopos(self, r):
        values = (2.1909389952632, 41.433791470673, 'place1') +\
                 (2.1873744593677, 41.406342043777, 'place2')

        r.geoadd('barcelona', *values)
        # redis uses 52 bits precision, hereby small errors may be introduced.
        assert r.geopos('barcelona', 'place1', 'place2') ==\
            [(2.19093829393386841, 41.43379028184083523),
             (2.18737632036209106, 41.40634178640635099)]

    @skip_if_server_version_lt('4.0.0')
    def test_geopos_no_value(self, r):
        assert r.geopos('barcelona', 'place1', 'place2') == [None, None]

    @skip_if_server_version_lt('3.2.0')
    @skip_if_server_version_gte('4.0.0')
    def test_old_geopos_no_value(self, r):
        assert r.geopos('barcelona', 'place1', 'place2') == []

    @skip_if_server_version_lt('3.2.0')
    def test_georadius(self, r):
        values = (2.1909389952632, 41.433791470673, 'place1') +\
                 (2.1873744593677, 41.406342043777, b'\x80place2')

        r.geoadd('barcelona', *values)
        assert r.georadius('barcelona', 2.191, 41.433, 1000) == [b'place1']
        assert r.georadius('barcelona', 2.187, 41.406, 1000) == [b'\x80place2']

    @skip_if_server_version_lt('3.2.0')
    def test_georadius_no_values(self, r):
        values = (2.1909389952632, 41.433791470673, 'place1') +\
                 (2.1873744593677, 41.406342043777, 'place2')

        r.geoadd('barcelona', *values)
        assert r.georadius('barcelona', 1, 2, 1000) == []

    @skip_if_server_version_lt('3.2.0')
    def test_georadius_units(self, r):
        values = (2.1909389952632, 41.433791470673, 'place1') +\
                 (2.1873744593677, 41.406342043777, 'place2')

        r.geoadd('barcelona', *values)
        assert r.georadius('barcelona', 2.191, 41.433, 1, unit='km') ==\
            [b'place1']

    @skip_if_server_version_lt('3.2.0')
    def test_georadius_with(self, r):
        values = (2.1909389952632, 41.433791470673, 'place1') +\
                 (2.1873744593677, 41.406342043777, 'place2')

        r.geoadd('barcelona', *values)

        # test a bunch of combinations to test the parse response
        # function.
        assert r.georadius('barcelona', 2.191, 41.433, 1, unit='km',
                           withdist=True, withcoord=True, withhash=True) ==\
            [[b'place1', 0.0881, 3471609698139488,
              (2.19093829393386841, 41.43379028184083523)]]

        assert r.georadius('barcelona', 2.191, 41.433, 1, unit='km',
                           withdist=True, withcoord=True) ==\
            [[b'place1', 0.0881,
              (2.19093829393386841, 41.43379028184083523)]]

        assert r.georadius('barcelona', 2.191, 41.433, 1, unit='km',
                           withhash=True, withcoord=True) ==\
            [[b'place1', 3471609698139488,
              (2.19093829393386841, 41.43379028184083523)]]

        # test no values.
        assert r.georadius('barcelona', 2, 1, 1, unit='km',
                           withdist=True, withcoord=True, withhash=True) == []

    @skip_if_server_version_lt('3.2.0')
    def test_georadius_count(self, r):
        values = (2.1909389952632, 41.433791470673, 'place1') +\
                 (2.1873744593677, 41.406342043777, 'place2')

        r.geoadd('barcelona', *values)
        assert r.georadius('barcelona', 2.191, 41.433, 3000, count=1) ==\
            [b'place1']

    @skip_if_server_version_lt('3.2.0')
    def test_georadius_sort(self, r):
        values = (2.1909389952632, 41.433791470673, 'place1') +\
                 (2.1873744593677, 41.406342043777, 'place2')

        r.geoadd('barcelona', *values)
        assert r.georadius('barcelona', 2.191, 41.433, 3000, sort='ASC') ==\
            [b'place1', b'place2']
        assert r.georadius('barcelona', 2.191, 41.433, 3000, sort='DESC') ==\
            [b'place2', b'place1']

    @skip_if_server_version_lt('3.2.0')
    def test_georadius_store(self, r):
        values = (2.1909389952632, 41.433791470673, 'place1') +\
                 (2.1873744593677, 41.406342043777, 'place2')

        r.geoadd('barcelona', *values)
        r.georadius('barcelona', 2.191, 41.433, 1000, store='places_barcelona')
        assert r.zrange('places_barcelona', 0, -1) == [b'place1']

    @skip_if_server_version_lt('3.2.0')
    def test_georadius_store_dist(self, r):
        values = (2.1909389952632, 41.433791470673, 'place1') +\
                 (2.1873744593677, 41.406342043777, 'place2')

        r.geoadd('barcelona', *values)
        r.georadius('barcelona', 2.191, 41.433, 1000,
                    store_dist='places_barcelona')
        # instead of save the geo score, the distance is saved.
        assert r.zscore('places_barcelona', 'place1') == 88.05060698409301

    @skip_if_server_version_lt('3.2.0')
    def test_georadiusmember(self, r):
        values = (2.1909389952632, 41.433791470673, 'place1') +\
                 (2.1873744593677, 41.406342043777, b'\x80place2')

        r.geoadd('barcelona', *values)
        assert r.georadiusbymember('barcelona', 'place1', 4000) ==\
            [b'\x80place2', b'place1']
        assert r.georadiusbymember('barcelona', 'place1', 10) == [b'place1']

        assert r.georadiusbymember('barcelona', 'place1', 4000,
                                   withdist=True, withcoord=True,
                                   withhash=True) ==\
            [[b'\x80place2', 3067.4157, 3471609625421029,
                (2.187376320362091, 41.40634178640635)],
             [b'place1', 0.0, 3471609698139488,
                 (2.1909382939338684, 41.433790281840835)]]

    @skip_if_server_version_lt('5.0.0')
    def test_xack(self, r):
        stream = 'stream'
        group = 'group'
        consumer = 'consumer'
        # xack on a stream that doesn't exist
        assert r.xack(stream, group, '0-0') == 0

        m1 = r.xadd(stream, {'one': 'one'})
        m2 = r.xadd(stream, {'two': 'two'})
        m3 = r.xadd(stream, {'three': 'three'})

        # xack on a group that doesn't exist
        assert r.xack(stream, group, m1) == 0

        r.xgroup_create(stream, group, 0)
        r.xreadgroup(group, consumer, streams={stream: '>'})
        # xack returns the number of ack'd elements
        assert r.xack(stream, group, m1) == 1
        assert r.xack(stream, group, m2, m3) == 2

    @skip_if_server_version_lt('5.0.0')
    def test_xadd(self, r):
        stream = 'stream'
        message_id = r.xadd(stream, {'foo': 'bar'})
        assert re.match(br'[0-9]+\-[0-9]+', message_id)

        # explicit message id
        message_id = b'9999999999999999999-0'
        assert message_id == r.xadd(stream, {'foo': 'bar'}, id=message_id)

        # with maxlen, the list evicts the first message
        r.xadd(stream, {'foo': 'bar'}, maxlen=2, approximate=False)
        assert r.xlen(stream) == 2

    @skip_if_server_version_lt('5.0.0')
    def test_xclaim(self, r):
        stream = 'stream'
        group = 'group'
        consumer1 = 'consumer1'
        consumer2 = 'consumer2'

        message_id = r.xadd(stream, {'john': 'wick'})
        message = get_stream_message(r, stream, message_id)
        r.xgroup_create(stream, group, 0)

        # trying to claim a message that isn't already pending doesn't
        # do anything
        response = r.xclaim(stream, group, consumer2,
                            min_idle_time=0, message_ids=(message_id,))
        assert response == []

        # read the group as consumer1 to initially claim the messages
        r.xreadgroup(group, consumer1, streams={stream: '>'})

        # claim the message as consumer2
        response = r.xclaim(stream, group, consumer2,
                            min_idle_time=0, message_ids=(message_id,))
        assert response[0] == message

        # reclaim the message as consumer1, but use the justid argument
        # which only returns message ids
        assert r.xclaim(stream, group, consumer1,
                        min_idle_time=0, message_ids=(message_id,),
                        justid=True) == [message_id]

    @skip_if_server_version_lt('5.0.0')
    def test_xdel(self, r):
        stream = 'stream'

        # deleting from an empty stream doesn't do anything
        assert r.xdel(stream, 1) == 0

        m1 = r.xadd(stream, {'foo': 'bar'})
        m2 = r.xadd(stream, {'foo': 'bar'})
        m3 = r.xadd(stream, {'foo': 'bar'})

        # xdel returns the number of deleted elements
        assert r.xdel(stream, m1) == 1
        assert r.xdel(stream, m2, m3) == 2

    @skip_if_server_version_lt('5.0.0')
    def test_xgroup_create(self, r):
        # tests xgroup_create and xinfo_groups
        stream = 'stream'
        group = 'group'
        r.xadd(stream, {'foo': 'bar'})

        # no group is setup yet, no info to obtain
        assert r.xinfo_groups(stream) == []

        assert r.xgroup_create(stream, group, 0)
        expected = [{
            'name': group.encode(),
            'consumers': 0,
            'pending': 0,
            'last-delivered-id': b'0-0'
        }]
        assert r.xinfo_groups(stream) == expected

    @skip_if_server_version_lt('5.0.0')
    def test_xgroup_create_mkstream(self, r):
        # tests xgroup_create and xinfo_groups
        stream = 'stream'
        group = 'group'

        # an error is raised if a group is created on a stream that
        # doesn't already exist
        with pytest.raises(exceptions.ResponseError):
            r.xgroup_create(stream, group, 0)

        # however, with mkstream=True, the underlying stream is created
        # automatically
        assert r.xgroup_create(stream, group, 0, mkstream=True)
        expected = [{
            'name': group.encode(),
            'consumers': 0,
            'pending': 0,
            'last-delivered-id': b'0-0'
        }]
        assert r.xinfo_groups(stream) == expected

    @skip_if_server_version_lt('5.0.0')
    def test_xgroup_delconsumer(self, r):
        stream = 'stream'
        group = 'group'
        consumer = 'consumer'
        r.xadd(stream, {'foo': 'bar'})
        r.xadd(stream, {'foo': 'bar'})
        r.xgroup_create(stream, group, 0)

        # a consumer that hasn't yet read any messages doesn't do anything
        assert r.xgroup_delconsumer(stream, group, consumer) == 0

        # read all messages from the group
        r.xreadgroup(group, consumer, streams={stream: '>'})

        # deleting the consumer should return 2 pending messages
        assert r.xgroup_delconsumer(stream, group, consumer) == 2

    @skip_if_server_version_lt('5.0.0')
    def test_xgroup_destroy(self, r):
        stream = 'stream'
        group = 'group'
        r.xadd(stream, {'foo': 'bar'})

        # destroying a nonexistent group returns False
        assert not r.xgroup_destroy(stream, group)

        r.xgroup_create(stream, group, 0)
        assert r.xgroup_destroy(stream, group)

    @skip_if_server_version_lt('5.0.0')
    def test_xgroup_setid(self, r):
        stream = 'stream'
        group = 'group'
        message_id = r.xadd(stream, {'foo': 'bar'})

        r.xgroup_create(stream, group, 0)
        # advance the last_delivered_id to the message_id
        r.xgroup_setid(stream, group, message_id)
        expected = [{
            'name': group.encode(),
            'consumers': 0,
            'pending': 0,
            'last-delivered-id': message_id
        }]
        assert r.xinfo_groups(stream) == expected

    @skip_if_server_version_lt('5.0.0')
    def test_xinfo_consumers(self, r):
        stream = 'stream'
        group = 'group'
        consumer1 = 'consumer1'
        consumer2 = 'consumer2'
        r.xadd(stream, {'foo': 'bar'})
        r.xadd(stream, {'foo': 'bar'})
        r.xadd(stream, {'foo': 'bar'})

        r.xgroup_create(stream, group, 0)
        r.xreadgroup(group, consumer1, streams={stream: '>'}, count=1)
        r.xreadgroup(group, consumer2, streams={stream: '>'})
        info = r.xinfo_consumers(stream, group)
        assert len(info) == 2
        expected = [
            {'name': consumer1.encode(), 'pending': 1},
            {'name': consumer2.encode(), 'pending': 2},
        ]

        # we can't determine the idle time, so just make sure it's an int
        assert isinstance(info[0].pop('idle'), (int, long))
        assert isinstance(info[1].pop('idle'), (int, long))
        assert info == expected

    @skip_if_server_version_lt('5.0.0')
    def test_xinfo_stream(self, r):
        stream = 'stream'
        m1 = r.xadd(stream, {'foo': 'bar'})
        m2 = r.xadd(stream, {'foo': 'bar'})
        info = r.xinfo_stream(stream)

        assert info['length'] == 2
        assert info['first-entry'] == get_stream_message(r, stream, m1)
        assert info['last-entry'] == get_stream_message(r, stream, m2)

    @skip_if_server_version_lt('5.0.0')
    def test_xlen(self, r):
        stream = 'stream'
        assert r.xlen(stream) == 0
        r.xadd(stream, {'foo': 'bar'})
        r.xadd(stream, {'foo': 'bar'})
        assert r.xlen(stream) == 2

    @skip_if_server_version_lt('5.0.0')
    def test_xpending(self, r):
        stream = 'stream'
        group = 'group'
        consumer1 = 'consumer1'
        consumer2 = 'consumer2'
        m1 = r.xadd(stream, {'foo': 'bar'})
        m2 = r.xadd(stream, {'foo': 'bar'})
        r.xgroup_create(stream, group, 0)

        # xpending on a group that has no consumers yet
        expected = {
            'pending': 0,
            'min': None,
            'max': None,
            'consumers': []
        }
        assert r.xpending(stream, group) == expected

        # read 1 message from the group with each consumer
        r.xreadgroup(group, consumer1, streams={stream: '>'}, count=1)
        r.xreadgroup(group, consumer2, streams={stream: '>'}, count=1)

        expected = {
            'pending': 2,
            'min': m1,
            'max': m2,
            'consumers': [
                {'name': consumer1.encode(), 'pending': 1},
                {'name': consumer2.encode(), 'pending': 1},
            ]
        }
        assert r.xpending(stream, group) == expected

    @skip_if_server_version_lt('5.0.0')
    def test_xpending_range(self, r):
        stream = 'stream'
        group = 'group'
        consumer1 = 'consumer1'
        consumer2 = 'consumer2'
        m1 = r.xadd(stream, {'foo': 'bar'})
        m2 = r.xadd(stream, {'foo': 'bar'})
        r.xgroup_create(stream, group, 0)

        # xpending range on a group that has no consumers yet
        assert r.xpending_range(stream, group, min='-', max='+', count=5) == []

        # read 1 message from the group with each consumer
        r.xreadgroup(group, consumer1, streams={stream: '>'}, count=1)
        r.xreadgroup(group, consumer2, streams={stream: '>'}, count=1)

        response = r.xpending_range(stream, group,
                                    min='-', max='+', count=5)
        assert len(response) == 2
        assert response[0]['message_id'] == m1
        assert response[0]['consumer'] == consumer1.encode()
        assert response[1]['message_id'] == m2
        assert response[1]['consumer'] == consumer2.encode()

    @skip_if_server_version_lt('5.0.0')
    def test_xrange(self, r):
        stream = 'stream'
        m1 = r.xadd(stream, {'foo': 'bar'})
        m2 = r.xadd(stream, {'foo': 'bar'})
        m3 = r.xadd(stream, {'foo': 'bar'})
        m4 = r.xadd(stream, {'foo': 'bar'})

        def get_ids(results):
            return [result[0] for result in results]

        results = r.xrange(stream, min=m1)
        assert get_ids(results) == [m1, m2, m3, m4]

        results = r.xrange(stream, min=m2, max=m3)
        assert get_ids(results) == [m2, m3]

        results = r.xrange(stream, max=m3)
        assert get_ids(results) == [m1, m2, m3]

        results = r.xrange(stream, max=m2, count=1)
        assert get_ids(results) == [m1]

    @skip_if_server_version_lt('5.0.0')
    def test_xread(self, r):
        stream = 'stream'
        m1 = r.xadd(stream, {'foo': 'bar'})
        m2 = r.xadd(stream, {'bing': 'baz'})

        expected = [
            [
                stream.encode(),
                [
                    get_stream_message(r, stream, m1),
                    get_stream_message(r, stream, m2),
                ]
            ]
        ]
        # xread starting at 0 returns both messages
        assert r.xread(streams={stream: 0}) == expected

        expected = [
            [
                stream.encode(),
                [
                    get_stream_message(r, stream, m1),
                ]
            ]
        ]
        # xread starting at 0 and count=1 returns only the first message
        assert r.xread(streams={stream: 0}, count=1) == expected

        expected = [
            [
                stream.encode(),
                [
                    get_stream_message(r, stream, m2),
                ]
            ]
        ]
        # xread starting at m1 returns only the second message
        assert r.xread(streams={stream: m1}) == expected

        # xread starting at the last message returns an empty list
        assert r.xread(streams={stream: m2}) == []

    @skip_if_server_version_lt('5.0.0')
    def test_xreadgroup(self, r):
        stream = 'stream'
        group = 'group'
        consumer = 'consumer'
        m1 = r.xadd(stream, {'foo': 'bar'})
        m2 = r.xadd(stream, {'bing': 'baz'})
        r.xgroup_create(stream, group, 0)

        expected = [
            [
                stream.encode(),
                [
                    get_stream_message(r, stream, m1),
                    get_stream_message(r, stream, m2),
                ]
            ]
        ]
        # xread starting at 0 returns both messages
        assert r.xreadgroup(group, consumer, streams={stream: '>'}) == expected

        r.xgroup_destroy(stream, group)
        r.xgroup_create(stream, group, 0)

        expected = [
            [
                stream.encode(),
                [
                    get_stream_message(r, stream, m1),
                ]
            ]
        ]
        # xread with count=1 returns only the first message
        assert r.xreadgroup(group, consumer,
                            streams={stream: '>'}, count=1) == expected

        r.xgroup_destroy(stream, group)

        # create the group using $ as the last id meaning subsequent reads
        # will only find messages added after this
        r.xgroup_create(stream, group, '$')

        expected = []
        # xread starting after the last message returns an empty message list
        assert r.xreadgroup(group, consumer, streams={stream: '>'}) == expected

        r.xgroup_destroy(stream, group)
<<<<<<< HEAD
        r.xgroup_create(stream, group, '0')
        # delete all the messages in the stream
        expected = [
            [
                stream.encode(),
                [
                    (m1, {}),
                    (m2, {}),
                ]
            ]
        ]
        r.xreadgroup(group, consumer, streams={stream: '>'})
        r.xtrim(stream, 0)
        assert r.xreadgroup(group, consumer, streams={stream: '0'}) == expected
=======

        # xreadgroup with noack does not have any items in the PEL
        r.xgroup_create(stream, group, '0')
        assert len(r.xreadgroup(group, consumer, streams={stream: '>'},
                                noack=True)[0][1]) == 2
        # now there should be nothing pending
        assert len(r.xreadgroup(group, consumer,
                                streams={stream: '0'})[0][1]) == 0
>>>>>>> f9cb36af

    @skip_if_server_version_lt('5.0.0')
    def test_xrevrange(self, r):
        stream = 'stream'
        m1 = r.xadd(stream, {'foo': 'bar'})
        m2 = r.xadd(stream, {'foo': 'bar'})
        m3 = r.xadd(stream, {'foo': 'bar'})
        m4 = r.xadd(stream, {'foo': 'bar'})

        def get_ids(results):
            return [result[0] for result in results]

        results = r.xrevrange(stream, max=m4)
        assert get_ids(results) == [m4, m3, m2, m1]

        results = r.xrevrange(stream, max=m3, min=m2)
        assert get_ids(results) == [m3, m2]

        results = r.xrevrange(stream, min=m3)
        assert get_ids(results) == [m4, m3]

        results = r.xrevrange(stream, min=m2, count=1)
        assert get_ids(results) == [m4]

    @skip_if_server_version_lt('5.0.0')
    def test_xtrim(self, r):
        stream = 'stream'

        # trimming an empty key doesn't do anything
        assert r.xtrim(stream, 1000) == 0

        r.xadd(stream, {'foo': 'bar'})
        r.xadd(stream, {'foo': 'bar'})
        r.xadd(stream, {'foo': 'bar'})
        r.xadd(stream, {'foo': 'bar'})

        # trimming an amount large than the number of messages
        # doesn't do anything
        assert r.xtrim(stream, 5, approximate=False) == 0

        # 1 message is trimmed
        assert r.xtrim(stream, 3, approximate=False) == 1

    def test_bitfield_operations(self, r):
        # comments show affected bits
        bf = r.bitfield('a')
        resp = (bf
                .set('u8', 8, 255)     # 00000000 11111111
                .get('u8', 0)          # 00000000
                .get('u4', 8)                   # 1111
                .get('u4', 12)                      # 1111
                .get('u4', 13)                       # 111 0
                .execute())
        assert resp == [0, 0, 15, 15, 14]

        # .set() returns the previous value...
        resp = (bf
                .set('u8', 4, 1)           # 0000 0001
                .get('u16', 0)         # 00000000 00011111
                .set('u16', 0, 0)      # 00000000 00000000
                .execute())
        assert resp == [15, 31, 31]

        # incrby adds to the value
        resp = (bf
                .incrby('u8', 8, 254)  # 00000000 11111110
                .incrby('u8', 8, 1)    # 00000000 11111111
                .get('u16', 0)         # 00000000 11111111
                .execute())
        assert resp == [254, 255, 255]

        # Verify overflow protection works as a method:
        r.delete('a')
        resp = (bf
                .set('u8', 8, 254)     # 00000000 11111110
                .overflow('fail')
                .incrby('u8', 8, 2)    # incrby 2 would overflow, None returned
                .incrby('u8', 8, 1)    # 00000000 11111111
                .incrby('u8', 8, 1)    # incrby 1 would overflow, None returned
                .get('u16', 0)         # 00000000 11111111
                .execute())
        assert resp == [0, None, 255, None, 255]

        # Verify overflow protection works as arg to incrby:
        r.delete('a')
        resp = (bf
                .set('u8', 8, 255)           # 00000000 11111111
                .incrby('u8', 8, 1)          # 00000000 00000000  wrap default
                .set('u8', 8, 255)           # 00000000 11111111
                .incrby('u8', 8, 1, 'FAIL')  # 00000000 11111111  fail
                .incrby('u8', 8, 1)          # 00000000 11111111  still fail
                .get('u16', 0)               # 00000000 11111111
                .execute())
        assert resp == [0, 0, 0, None, None, 255]

        # test default default_overflow
        r.delete('a')
        bf = r.bitfield('a', default_overflow='FAIL')
        resp = (bf
                .set('u8', 8, 255)     # 00000000 11111111
                .incrby('u8', 8, 1)    # 00000000 11111111  fail default
                .get('u16', 0)         # 00000000 11111111
                .execute())
        assert resp == [0, None, 255]

    @skip_if_server_version_lt('4.0.0')
    def test_memory_usage(self, r):
        r.set('foo', 'bar')
        assert isinstance(r.memory_usage('foo'), int)


class TestBinarySave(object):

    def test_binary_get_set(self, r):
        assert r.set(' foo bar ', '123')
        assert r.get(' foo bar ') == b'123'

        assert r.set(' foo\r\nbar\r\n ', '456')
        assert r.get(' foo\r\nbar\r\n ') == b'456'

        assert r.set(' \r\n\t\x07\x13 ', '789')
        assert r.get(' \r\n\t\x07\x13 ') == b'789'

        assert sorted(r.keys('*')) == \
            [b' \r\n\t\x07\x13 ', b' foo\r\nbar\r\n ', b' foo bar ']

        assert r.delete(' foo bar ')
        assert r.delete(' foo\r\nbar\r\n ')
        assert r.delete(' \r\n\t\x07\x13 ')

    def test_binary_lists(self, r):
        mapping = {
            b'foo bar': [b'1', b'2', b'3'],
            b'foo\r\nbar\r\n': [b'4', b'5', b'6'],
            b'foo\tbar\x07': [b'7', b'8', b'9'],
        }
        # fill in lists
        for key, value in iteritems(mapping):
            r.rpush(key, *value)

        # check that KEYS returns all the keys as they are
        assert sorted(r.keys('*')) == sorted(list(iterkeys(mapping)))

        # check that it is possible to get list content by key name
        for key, value in iteritems(mapping):
            assert r.lrange(key, 0, -1) == value

    def test_22_info(self, r):
        """
        Older Redis versions contained 'allocation_stats' in INFO that
        was the cause of a number of bugs when parsing.
        """
        info = "allocation_stats:6=1,7=1,8=7141,9=180,10=92,11=116,12=5330," \
               "13=123,14=3091,15=11048,16=225842,17=1784,18=814,19=12020," \
               "20=2530,21=645,22=15113,23=8695,24=142860,25=318,26=3303," \
               "27=20561,28=54042,29=37390,30=1884,31=18071,32=31367,33=160," \
               "34=169,35=201,36=10155,37=1045,38=15078,39=22985,40=12523," \
               "41=15588,42=265,43=1287,44=142,45=382,46=945,47=426,48=171," \
               "49=56,50=516,51=43,52=41,53=46,54=54,55=75,56=647,57=332," \
               "58=32,59=39,60=48,61=35,62=62,63=32,64=221,65=26,66=30," \
               "67=36,68=41,69=44,70=26,71=144,72=169,73=24,74=37,75=25," \
               "76=42,77=21,78=126,79=374,80=27,81=40,82=43,83=47,84=46," \
               "85=114,86=34,87=37,88=7240,89=34,90=38,91=18,92=99,93=20," \
               "94=18,95=17,96=15,97=22,98=18,99=69,100=17,101=22,102=15," \
               "103=29,104=39,105=30,106=70,107=22,108=21,109=26,110=52," \
               "111=45,112=33,113=67,114=41,115=44,116=48,117=53,118=54," \
               "119=51,120=75,121=44,122=57,123=44,124=66,125=56,126=52," \
               "127=81,128=108,129=70,130=50,131=51,132=53,133=45,134=62," \
               "135=12,136=13,137=7,138=15,139=21,140=11,141=20,142=6,143=7," \
               "144=11,145=6,146=16,147=19,148=1112,149=1,151=83,154=1," \
               "155=1,156=1,157=1,160=1,161=1,162=2,166=1,169=1,170=1,171=2," \
               "172=1,174=1,176=2,177=9,178=34,179=73,180=30,181=1,185=3," \
               "187=1,188=1,189=1,192=1,196=1,198=1,200=1,201=1,204=1,205=1," \
               "207=1,208=1,209=1,214=2,215=31,216=78,217=28,218=5,219=2," \
               "220=1,222=1,225=1,227=1,234=1,242=1,250=1,252=1,253=1," \
               ">=256=203"
        parsed = parse_info(info)
        assert 'allocation_stats' in parsed
        assert '6' in parsed['allocation_stats']
        assert '>=256' in parsed['allocation_stats']

    def test_large_responses(self, r):
        "The PythonParser has some special cases for return values > 1MB"
        # load up 5MB of data into a key
        data = ''.join([ascii_letters] * (5000000 // len(ascii_letters)))
        r['a'] = data
        assert r['a'] == data.encode()

    def test_floating_point_encoding(self, r):
        """
        High precision floating point values sent to the server should keep
        precision.
        """
        timestamp = 1349673917.939762
        r.zadd('a', {'a1': timestamp})
        assert r.zscore('a', 'a1') == timestamp<|MERGE_RESOLUTION|>--- conflicted
+++ resolved
@@ -2205,8 +2205,16 @@
         # xread starting after the last message returns an empty message list
         assert r.xreadgroup(group, consumer, streams={stream: '>'}) == expected
 
+        # xreadgroup with noack does not have any items in the PEL
         r.xgroup_destroy(stream, group)
-<<<<<<< HEAD
+        r.xgroup_create(stream, group, '0')
+        assert len(r.xreadgroup(group, consumer, streams={stream: '>'},
+                                noack=True)[0][1]) == 2
+        # now there should be nothing pending
+        assert len(r.xreadgroup(group, consumer,
+                                streams={stream: '0'})[0][1]) == 0
+        
+        r.xgroup_destroy(stream, group)
         r.xgroup_create(stream, group, '0')
         # delete all the messages in the stream
         expected = [
@@ -2221,16 +2229,6 @@
         r.xreadgroup(group, consumer, streams={stream: '>'})
         r.xtrim(stream, 0)
         assert r.xreadgroup(group, consumer, streams={stream: '0'}) == expected
-=======
-
-        # xreadgroup with noack does not have any items in the PEL
-        r.xgroup_create(stream, group, '0')
-        assert len(r.xreadgroup(group, consumer, streams={stream: '>'},
-                                noack=True)[0][1]) == 2
-        # now there should be nothing pending
-        assert len(r.xreadgroup(group, consumer,
-                                streams={stream: '0'})[0][1]) == 0
->>>>>>> f9cb36af
 
     @skip_if_server_version_lt('5.0.0')
     def test_xrevrange(self, r):
