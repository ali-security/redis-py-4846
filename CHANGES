* 2.8.1 (in development)
    * Performance improvement for packing commands when using the PythonParser.
      Thanks Guillaume Viot.
    * Executing an empty pipeline transaction no longer sends MULTI/EXEC to
      the server. Thanks EliFinkelshteyn.
<<<<<<< HEAD
    * Errors when authenticating (incorrect password) and selecting a database
      now close the socket.
=======
    * Full Sentinel support thanks to Vitja Makarov. Thanks!
>>>>>>> b2fc50b6
* 2.8.0
    * redis-py should play better with gevent when a gevent Timeout is raised.
      Thanks leifkb.
    * Added SENTINEL command. Thanks Anna Janackova.
    * Fixed a bug where pipelines could potentially corrupt a connection
      if the MULTI command generated a ResponseError. Thanks EliFinkelshteyn
      for the report.
    * Connections now call socket.shutdown() prior to socket.close() to
      ensure communication ends immediately per the note at
      http://docs.python.org/2/library/socket.html#socket.socket.close
      Thanks to David Martin for pointing this out.
    * Lock checks are now based on floats rather than ints. Thanks
      Vitja Makarov.
* 2.7.6
    * Added CONFIG RESETSTAT command. Thanks Yossi Gottlieb.
    * Fixed a bug introduced in 2.7.3 that caused issues with script objects
      and pipelines. Thanks Carpentier Pierre-Francois.
    * Converted redis-py's test suite to use the awesome py.test library.
    * Fixed a bug introduced in 2.7.5 that prevented a ConnectionError from
      being raised when the Redis server is LOADING data.
    * Added a BusyLoadingError exception that's raised when the Redis server
      is starting up and not accepting commands yet. BusyLoadingError
      subclasses ConnectionError, which this state previously returned.
      Thanks Yossi Gottlieb.
* 2.7.5
    * DEL, HDEL and ZREM commands now return the numbers of keys deleted
      instead of just True/False.
    * from_url now supports URIs with a port number. Thanks Aaron Westendorf.
* 2.7.4
    * Added missing INCRBY method. Thanks Krzysztof Dorosz.
    * SET now accepts the EX, PX, NX and XX options from Redis 2.6.12. These
      options will generate errors if these options are used when connected
      to a Redis server < 2.6.12. Thanks George Yoshida.
* 2.7.3
    * Fixed a bug with BRPOPLPUSH and lists with empty strings.
    * All empty except: clauses have been replaced to only catch Exception
      subclasses. This prevents a KeyboardInterrupt from triggering exception
      handlers. Thanks Lucian Branescu Mihaila.
    * All exceptions that are the result of redis server errors now share a
      command Exception subclass, ServerError. Thanks Matt Robenolt.
    * Prevent DISCARD from being called if MULTI wasn't also called. Thanks
      Pete Aykroyd.
    * SREM now returns an integer indicating the number of items removed from
      the set. Thanks http://github.com/ronniekk.
    * Fixed a bug with BGSAVE and BGREWRITEAOF response callbacks with Python3.
      Thanks Nathan Wan.
    * Added CLIENT GETNAME and CLIENT SETNAME commands.
      Thanks http://github.com/bitterb.
    * It's now possible to use len() on a pipeline instance to determine the
      number of commands that will be executed. Thanks Jon Parise.
    * Fixed a bug in INFO's parse routine with floating point numbers. Thanks
      Ali Onur Uyar.
    * Fixed a bug with BITCOUNT to allow `start` and `end` to both be zero.
      Thanks Tim Bart.
    * The transaction() method now accepts a boolean keyword argument,
      value_from_callable. By default, or if False is passes, the transaction()
      method will return the value of the pipelines execution. Otherwise, it
      will return whatever func() returns.
    * Python3 compatibility fix ensuring we're not already bytes(). Thanks
      Salimane Adjao Moustapha.
    * Added PSETEX. Thanks YAMAMOTO Takashi.
    * Added a BlockingConnectionPool to limit the number of connections that
      can be created. Thanks James Arthur.
    * SORT now accepts a `groups` option that if specified, will return
      tuples of n-length, where n is the number of keys specified in the GET
      argument. This allows for convenient row-based iteration. Thanks
      Ionuț Arțăriși.
* 2.7.2
    * Parse errors are now *always* raised on multi/exec pipelines, regardless
      of the `raise_on_error` flag. See
      https://groups.google.com/forum/?hl=en&fromgroups=#!topic/redis-db/VUiEFT8U8U0
      for more info.
* 2.7.1
    * Packaged tests with source code
* 2.7.0
    * Added BITOP and BITCOUNT commands. Thanks Mark Tozzi.
    * Added the TIME command. Thanks Jason Knight.
    * Added support for LUA scripting. Thanks to Angus Peart, Drew Smathers,
      Issac Kelly, Louis-Philippe Perron, Sean Bleier, Jeffrey Kaditz, and
      Dvir Volk for various patches and contributions to this feature.
    * Changed the default error handling in pipelines. By default, the first
      error in a pipeline will now be raised. A new parameter to the
      pipeline's execute, `raise_on_error`, can be set to False to keep the
      old behavior of embeedding the exception instances in the result.
    * Fixed a bug with pipelines where parse errors won't corrupt the
      socket.
    * Added the optional `number` argument to SRANDMEMBER for use with
      Redis 2.6+ servers.
    * Added PEXPIRE/PEXPIREAT/PTTL commands. Thanks Luper Rouch.
    * Added INCRBYFLOAT/HINCRBYFLOAT commands. Thanks Nikita Uvarov.
    * High precision floating point values won't lose their precision when
      being sent to the Redis server. Thanks Jason Oster and Oleg Pudeyev.
    * Added CLIENT LIST/CLIENT KILL commands
* 2.6.2
    * `from_url` is now available as a classmethod on client classes. Thanks
      Jon Parise for the patch.
    * Fixed several encoding errors resulting from the Python 3.x support.
* 2.6.1
    * Python 3.x support! Big thanks to Alex Grönholm.
    * Fixed a bug in the PythonParser's read_response that could hide an error
      from the client (#251).
* 2.6.0
    * Changed (p)subscribe and (p)unsubscribe to no longer return messages
      indicating the channel was subscribed/unsubscribed to. These messages
      are available in the listen() loop instead. This is to prevent the
      following scenario:
        * Client A is subscribed to "foo"
        * Client B publishes message to "foo"
        * Client A subscribes to channel "bar" at the same time.
      Prior to this change, the subscribe() call would return the published
      messages on "foo" rather than the subscription confirmation to "bar".
    * Added support for GETRANGE, thanks Jean-Philippe Caruana
    * A new setting "decode_responses" specifies whether return values from
      Redis commands get decoded automatically using the client's charset
      value. Thanks to Frankie Dintino for the patch.
* 2.4.13
    * redis.from_url() can take an URL representing a Redis connection string
      and return a client object. Thanks Kenneth Reitz for the patch.
* 2.4.12
    * ConnectionPool is now fork-safe. Thanks Josiah Carson for the patch.
* 2.4.11
    * AuthenticationError will now be correctly raised if an invalid password
      is supplied.
    * If Hiredis is unavailable, the HiredisParser will raise a RedisError
      if selected manually.
    * Made the INFO command more tolerant of Redis changes formatting. Fix
      for #217.
* 2.4.10
    * Buffer reads from socket in the PythonParser. Fix for a Windows-specific
      bug (#205).
    * Added the OBJECT and DEBUG OBJECT commands.
    * Added __del__ methods for classes that hold on to resources that need to
      be cleaned up. This should prevent resource leakage when these objects
      leave scope due to misuse or unhandled exceptions. Thanks David Wolever
      for the suggestion.
    * Added the ECHO command for completeness.
    * Fixed a bug where attempting to subscribe to a PubSub channel of a Redis
      server that's down would blow out the stack. Fixes #179 and #195. Thanks
      Ovidiu Predescu for the test case.
    * StrictRedis's TTL command now returns a -1 when querying a key with no
      expiration. The Redis class continues to return None.
    * ZADD and SADD now return integer values indicating the number of items
      added. Thanks Homer Strong.
    * Renamed the base client class to StrictRedis, replacing ZADD and LREM in
      favor of their official argument order. The Redis class is now a subclass
      of StrictRedis, implementing the legacy redis-py implementations of ZADD
      and LREM. Docs have been updated to suggesting the use of StrictRedis.
    * SETEX in StrictRedis is now compliant with official Redis SETEX command.
      the name, value, time implementation moved to "Redis" for backwards
      compatability.
* 2.4.9
    * Removed socket retry logic in Connection. This is the responsbility of
      the caller to determine if the command is safe and can be retried. Thanks
      David Wolver.
    * Added some extra guards around various types of exceptions being raised
      when sending or parsing data. Thanks David Wolver and Denis Bilenko.
* 2.4.8
    * Imported with_statement from __future__ for Python 2.5 compatability.
* 2.4.7
    * Fixed a bug where some connections were not getting released back to the
      connection pool after pipeline execution.
    * Pipelines can now be used as context managers. This is the preferred way
      of use to ensure that connections get cleaned up properly. Thanks
      David Wolever.
    * Added a convenience method called transaction() on the base Redis class.
      This method eliminates much of the boilerplate used when using pipelines
      to watch Redis keys. See the documentation for details on usage.
* 2.4.6
    * Variadic arguments for SADD, SREM, ZREN, HDEL, LPUSH, and RPUSH. Thanks
      Raphaël Vinot.
    * (CRITICAL) Fixed an error in the Hiredis parser that occasionally caused
      the socket connection to become corrupted and unusable. This became
      noticeable once connection pools started to be used.
    * ZRANGE, ZREVRANGE, ZRANGEBYSCORE, and ZREVRANGEBYSCORE now take an
      additional optional argument, score_cast_func, which is a callable used
      to cast the score value in the return type. The default is float.
    * Removed the PUBLISH method from the PubSub class. Connections that are
      [P]SUBSCRIBEd cannot issue PUBLISH commands, so it doesn't make sense
      to have it here.
    * Pipelines now contain WATCH and UNWATCH. Calling WATCH or UNWATCH from
      the base client class will result in a deprecation warning. After
      WATCHing one or more keys, the pipeline will be placed in immediate
      execution mode until UNWATCH or MULTI are called. Refer to the new
      pipeline docs in the README for more information. Thanks to David Wolever
      and Randall Leeds for greatly helping with this.
* 2.4.5
    * The PythonParser now works better when reading zero length strings.
* 2.4.4
    * Fixed a typo introduced in 2.4.3
* 2.4.3
    * Fixed a bug in the UnixDomainSocketConnection caused when trying to
      form an error message after a socket error.
* 2.4.2
    * Fixed a bug in pipeline that caused an exception while trying to
      reconnect after a connection timeout.
* 2.4.1
    * Fixed a bug in the PythonParser if disconnect is called before connect.
* 2.4.0
    * WARNING: 2.4 contains several backwards incompatible changes.
    * Completely refactored Connection objects. Moved much of the Redis
      protocol packing for requests here, and eliminated the nasty dependencies
      it had on the client to do AUTH and SELECT commands on connect.
    * Connection objects now have a parser attribute. Parsers are responsible
      for reading data Redis sends. Two parsers ship with redis-py: a
      PythonParser and the HiRedis parser. redis-py will automatically use the
      HiRedis parser if you have the Python hiredis module installed, otherwise
      it will fall back to the PythonParser. You can force or the other, or even
      an external one by passing the `parser_class` argument to ConnectionPool.
    * Added a UnixDomainSocketConnection for users wanting to talk to the Redis
      instance running on a local machine only. You can use this connection
      by passing it to the `connection_class` argument of the ConnectionPool.
    * Connections no longer derive from threading.local. See threading.local
      note below.
    * ConnectionPool has been comletely refactored. The ConnectionPool now
      maintains a list of connections. The redis-py client only hangs on to
      a ConnectionPool instance, calling get_connection() anytime it needs to
      send a command. When get_connection() is called, the command name and
      any keys involved in the command are passed as arguments. Subclasses of
      ConnectionPool could use this information to identify the shard the keys
      belong to and return a connection to it. ConnectionPool also implements
      disconnect() to force all connections in the pool to disconnect from
      the Redis server.
    * redis-py no longer support the SELECT command. You can still connect to
      a specific database by specifing it when instantiating a client instance
      or by creating a connection pool. If you need to talk to multiplate
      databases within your application, you should use a separate client
      instance for each database you want to talk to.
    * Completely refactored Publish/Subscribe support. The subscribe and listen
      commands are no longer available on the redis-py Client class. Instead,
      the `pubsub` method returns an instance of the PubSub class which contains
      all publish/subscribe support. Note, you can still PUBLISH from the
      redis-py client class if you desire.
    * Removed support for all previously deprecated commands or options.
    * redis-py no longer uses threading.local in any way. Since the Client
      class no longer holds on to a connection, it's no longer needed. You can
      now pass client instances between threads, and commands run on those
      threads will retrieve an available connection from the pool, use it and
      release it. It should now be trivial to use redis-py with eventlet or
      greenlet.
    * ZADD now accepts pairs of value=score keyword arguements. This should help
      resolve the long standing #72. The older value and score arguements have
      been deprecated in favor of the keyword argument style.
    * Client instances now get their own copy of RESPONSE_CALLBACKS. The new
      set_response_callback method adds a user defined callback to the instance.
    * Support Jython, fixing #97. Thanks to Adam Vandenberg for the patch.
    * Using __getitem__ now properly raises a KeyError when the key is not
      found. Thanks Ionuț Arțăriși for the patch.
    * Newer Redis versions return a LOADING message for some commands while
      the database is loading from disk during server start. This could cause
      problems with SELECT. We now force a socket disconnection prior to
      raising a ResponseError so subsuquent connections have to reconnect and
      re-select the appropriate database. Thanks to Benjamin Anderson for
      finding this and fixing.
* 2.2.4
    * WARNING: Potential backwards incompatible change - Changed order of
      parameters of ZREVRANGEBYSCORE to match those of the actual Redis command.
      This is only backwards-incompatible if you were passing max and min via
      keyword args. If passing by normal args, nothing in user code should have
      to change. Thanks Stéphane Angel for the fix.
    * Fixed INFO to properly parse the Redis data correctly for both 2.2.x and
      2.3+. Thanks Stéphane Angel for the fix.
    * Lock objects now store their timeout value as a float. This allows floats
      to be used as timeout values. No changes to existing code required.
    * WATCH now supports multiple keys. Thanks Rich Schumacher.
    * Broke out some code that was Python 2.4 incompatible. redis-py should
      now be useable on 2.4, but this hasn't actually been tested. Thanks
      Dan Colish for the patch.
    * Optimized some code using izip and islice. Should have a pretty good
      speed up on larger data sets. Thanks Dan Colish.
    * Better error handling when submitting an empty mapping to HMSET. Thanks
      Dan Colish.
    * Subscription status is now reset after every (re)connection.
* 2.2.3
    * Added support for Hiredis. To use, simply "pip install hiredis" or
      "easy_install hiredis". Thanks for Pieter Noordhuis for the hiredis-py
      bindings and the patch to redis-py.
    * The connection class is chosen based on whether hiredis is installed
      or not. To force the use of the PythonConnection, simply create
      your own ConnectionPool instance with the connection_class argument
      assigned to to PythonConnection class.
    * Added missing command ZREVRANGEBYSCORE. Thanks Jay Baird for the patch.
    * The INFO command should be parsed correctly on 2.2.x server versions
      and is backwards compatible with older versions. Thanks Brett Hoerner.
* 2.2.2
    * Fixed a bug in ZREVRANK where retriving the rank of a value not in
      the zset would raise an error.
    * Fixed a bug in Connection.send where the errno import was getting
      overwritten by a local variable.
    * Fixed a bug in SLAVEOF when promoting an existing slave to a master.
    * Reverted change of download URL back to redis-VERSION.tar.gz. 2.2.1's
      change of this actually broke Pypi for Pip installs. Sorry!
* 2.2.1
    * Changed archive name to redis-py-VERSION.tar.gz to not conflict
      with the Redis server archive.
* 2.2.0
    * Implemented SLAVEOF
    * Implemented CONFIG as config_get and config_set
    * Implemented GETBIT/SETBIT
    * Implemented BRPOPLPUSH
    * Implemented STRLEN
    * Implemented PERSIST
    * Implemented SETRANGE<|MERGE_RESOLUTION|>--- conflicted
+++ resolved
@@ -3,12 +3,9 @@
       Thanks Guillaume Viot.
     * Executing an empty pipeline transaction no longer sends MULTI/EXEC to
       the server. Thanks EliFinkelshteyn.
-<<<<<<< HEAD
     * Errors when authenticating (incorrect password) and selecting a database
       now close the socket.
-=======
     * Full Sentinel support thanks to Vitja Makarov. Thanks!
->>>>>>> b2fc50b6
 * 2.8.0
     * redis-py should play better with gevent when a gevent Timeout is raised.
       Thanks leifkb.
